--- conflicted
+++ resolved
@@ -347,19 +347,11 @@
     )
 
     PROTOBUF_URLS = [
-<<<<<<< HEAD
-        "https://mirror.bazel.build/github.com/google/protobuf/archive/v3.6.1.1.tar.gz",
-        "https://github.com/google/protobuf/archive/v3.6.1.1.tar.gz",
-    ]
-    PROTOBUF_SHA256 = "1ade182f91f0fa6c6116195def5d22270e01b9d03fe91319e4c6215022d0d24b"
-    PROTOBUF_STRIP_PREFIX = "protobuf-3.6.1.1"
-=======
         "https://mirror.bazel.build/github.com/google/protobuf/archive/v3.6.1.2.tar.gz",
         "https://github.com/google/protobuf/archive/v3.6.1.2.tar.gz",
     ]
     PROTOBUF_SHA256 = "2244b0308846bb22b4ff0bcc675e99290ff9f1115553ae9671eba1030af31bc0"
     PROTOBUF_STRIP_PREFIX = "protobuf-3.6.1.2"
->>>>>>> cdfa6f23
 
     tf_http_archive(
         name = "protobuf_archive",
