licenses(["notice"])  # Apache 2.0

exports_files(["LICENSE"])

package(default_visibility = [
    "//tensorflow:internal",
])

cc_library(
    name = "grpc_eager_service",
    srcs = ["grpc_eager_service.cc"],
    hdrs = ["grpc_eager_service.h"],
    deps = [
        "//tensorflow:grpc++",
        "//tensorflow/core:eager_service_proto_cc",
    ],
)

cc_library(
    name = "grpc_eager_client",
    srcs = ["grpc_eager_client.cc"],
    hdrs = ["grpc_eager_client.h"],
    deps = [
        "//tensorflow:grpc++",
        "//tensorflow/core:eager_service_proto_cc",
        "//tensorflow/core:lib",
        "//tensorflow/core/distributed_runtime/eager:eager_client",
        "//tensorflow/core/distributed_runtime/rpc:grpc_channel",
        "//tensorflow/core/distributed_runtime/rpc:grpc_client_cq_tag",
        "//tensorflow/core/distributed_runtime/rpc:grpc_state",
        "//tensorflow/core/distributed_runtime/rpc:grpc_util",
        "//tensorflow/core/distributed_runtime/rpc/eager:grpc_eager_service",
    ],
)

cc_library(
    name = "grpc_eager_service_impl",
    srcs = ["grpc_eager_service_impl.cc"],
    hdrs = ["grpc_eager_service_impl.h"],
    deps = [
        ":grpc_eager_service",
        "//tensorflow:grpc++",
        "//tensorflow/core:framework",
        "//tensorflow/core:ptr_util",
        "//tensorflow/core/distributed_runtime/eager:eager_service_impl",
        "//tensorflow/core/distributed_runtime/rpc:async_service_interface",
        "//tensorflow/core/distributed_runtime/rpc:grpc_call",
        "//tensorflow/core/distributed_runtime/rpc:grpc_channel",
        "//tensorflow/core/distributed_runtime/rpc:grpc_util",
        "//tensorflow/core/distributed_runtime/rpc:grpc_worker_cache",
<<<<<<< HEAD
        "//tensorflow/core/distributed_runtime/rpc:grpc_worker_service",
=======
        "@grpc//:grpc++",
>>>>>>> 4fdb7cc4
    ],
)<|MERGE_RESOLUTION|>--- conflicted
+++ resolved
@@ -48,10 +48,6 @@
         "//tensorflow/core/distributed_runtime/rpc:grpc_channel",
         "//tensorflow/core/distributed_runtime/rpc:grpc_util",
         "//tensorflow/core/distributed_runtime/rpc:grpc_worker_cache",
-<<<<<<< HEAD
         "//tensorflow/core/distributed_runtime/rpc:grpc_worker_service",
-=======
-        "@grpc//:grpc++",
->>>>>>> 4fdb7cc4
     ],
 )