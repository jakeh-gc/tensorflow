# Copyright 2015 The TensorFlow Authors. All Rights Reserved.
#
# Licensed under the Apache License, Version 2.0 (the "License");
# you may not use this file except in compliance with the License.
# You may obtain a copy of the License at
#
#     http://www.apache.org/licenses/LICENSE-2.0
#
# Unless required by applicable law or agreed to in writing, software
# distributed under the License is distributed on an "AS IS" BASIS,
# WITHOUT WARRANTIES OR CONDITIONS OF ANY KIND, either express or implied.
# See the License for the specific language governing permissions and
# limitations under the License.
# ==============================================================================
# Tests for this file live in python/kernel_tests/array_ops_test.py
"""Support for manipulating tensors."""

from __future__ import absolute_import
from __future__ import division
from __future__ import print_function

import numbers
import numpy as np

from tensorflow.python.eager import context
from tensorflow.python.framework import common_shapes
from tensorflow.python.framework import composite_tensor
from tensorflow.python.framework import constant_op
from tensorflow.python.framework import dtypes
from tensorflow.python.framework import ops
from tensorflow.python.framework import sparse_tensor
from tensorflow.python.framework import tensor_shape
from tensorflow.python.framework import tensor_util
# 'Constant' gets imported in the module 'array_ops'.
from tensorflow.python.framework.constant_op import constant
from tensorflow.python.ops import gen_array_ops
from tensorflow.python.ops import gen_math_ops
# go/tf-wildcard-import
# pylint: disable=wildcard-import
from tensorflow.python.ops.gen_array_ops import *
from tensorflow.python.ops.gen_array_ops import reverse_v2 as reverse  # pylint: disable=unused-import
from tensorflow.python.util import deprecation
from tensorflow.python.util import dispatch
from tensorflow.python.util import nest
from tensorflow.python.util import tf_decorator
from tensorflow.python.util.tf_export import tf_export
# pylint: enable=wildcard-import

# Used for slicing to specify a new 1 size dimension
newaxis = None
tf_export("newaxis").export_constant(__name__, "newaxis")

# We override the 'slice' for the "slice" op, so we keep python's
# existing 'slice' for later use in this module.
_BaseSlice = slice


@tf_export("reshape", v1=["reshape", "manip.reshape"])
def reshape(tensor, shape, name=None):  # pylint: disable=redefined-outer-name
  r"""Reshapes a tensor.

  Given `tensor`, this operation returns a new `tf.Tensor` that has the same
  values as `tensor` in the same order, except with a new shape given by
  `shape`.

  >>> t1 = [[1, 2, 3],
  ...       [4, 5, 6]]
  >>> print(tf.shape(t1).numpy())
  [2 3]
  >>> t2 = tf.reshape(t1, [6])
  >>> t2
  <tf.Tensor: shape=(6,), dtype=int32,
    numpy=array([1, 2, 3, 4, 5, 6], dtype=int32)>
  >>> tf.reshape(t2, [3, 2])
  <tf.Tensor: shape=(3, 2), dtype=int32, numpy=
    array([[1, 2],
           [3, 4],
           [5, 6]], dtype=int32)>

  The `tf.reshape` does not change the order of or the total number of elements
  in the tensor, and so it can reuse the underlying data buffer. This makes it
  a fast operation independent of how big of a tensor it is operating on.

  >>> tf.reshape([1, 2, 3], [2, 2])
  Traceback (most recent call last):
  ...
  InvalidArgumentError: Input to reshape is a tensor with 3 values, but the
  requested shape has 4

  To instead reorder the data to rearrange the dimensions of a tensor, see
  `tf.transpose`.

  >>> t = [[1, 2, 3],
  ...      [4, 5, 6]]
  >>> tf.reshape(t, [3, 2]).numpy()
  array([[1, 2],
         [3, 4],
         [5, 6]], dtype=int32)
  >>> tf.transpose(t, perm=[1, 0]).numpy()
  array([[1, 4],
         [2, 5],
         [3, 6]], dtype=int32)

  If one component of `shape` is the special value -1, the size of that
  dimension is computed so that the total size remains constant.  In particular,
  a `shape` of `[-1]` flattens into 1-D.  At most one component of `shape` can
  be -1.

  >>> t = [[1, 2, 3],
  ...      [4, 5, 6]]
  >>> tf.reshape(t, [-1])
  <tf.Tensor: shape=(6,), dtype=int32,
    numpy=array([1, 2, 3, 4, 5, 6], dtype=int32)>
  >>> tf.reshape(t, [3, -1])
  <tf.Tensor: shape=(3, 2), dtype=int32, numpy=
    array([[1, 2],
           [3, 4],
           [5, 6]], dtype=int32)>
  >>> tf.reshape(t, [-1, 2])
  <tf.Tensor: shape=(3, 2), dtype=int32, numpy=
    array([[1, 2],
           [3, 4],
           [5, 6]], dtype=int32)>

  `tf.reshape(t, [])` reshapes a tensor `t` with one element to a scalar.

  >>> tf.reshape([7], []).numpy()
  7

  More examples:

  >>> t = [1, 2, 3, 4, 5, 6, 7, 8, 9]
  >>> print(tf.shape(t).numpy())
  [9]
  >>> tf.reshape(t, [3, 3])
  <tf.Tensor: shape=(3, 3), dtype=int32, numpy=
    array([[1, 2, 3],
           [4, 5, 6],
           [7, 8, 9]], dtype=int32)>

  >>> t = [[[1, 1], [2, 2]],
  ...      [[3, 3], [4, 4]]]
  >>> print(tf.shape(t).numpy())
  [2 2 2]
  >>> tf.reshape(t, [2, 4])
  <tf.Tensor: shape=(2, 4), dtype=int32, numpy=
    array([[1, 1, 2, 2],
           [3, 3, 4, 4]], dtype=int32)>

  >>> t = [[[1, 1, 1],
  ...       [2, 2, 2]],
  ...      [[3, 3, 3],
  ...       [4, 4, 4]],
  ...      [[5, 5, 5],
  ...       [6, 6, 6]]]
  >>> print(tf.shape(t).numpy())
  [3 2 3]
  >>> # Pass '[-1]' to flatten 't'.
  >>> tf.reshape(t, [-1])
  <tf.Tensor: shape=(18,), dtype=int32,
    numpy=array([1, 1, 1, 2, 2, 2, 3, 3, 3, 4, 4, 4, 5, 5, 5, 6, 6, 6],
    dtype=int32)>
  >>> # -- Using -1 to infer the shape --
  >>> # Here -1 is inferred to be 9:
  >>> tf.reshape(t, [2, -1])
  <tf.Tensor: shape=(2, 9), dtype=int32, numpy=
    array([[1, 1, 1, 2, 2, 2, 3, 3, 3],
           [4, 4, 4, 5, 5, 5, 6, 6, 6]], dtype=int32)>
  >>> # -1 is inferred to be 2:
  >>> tf.reshape(t, [-1, 9])
  <tf.Tensor: shape=(2, 9), dtype=int32, numpy=
    array([[1, 1, 1, 2, 2, 2, 3, 3, 3],
           [4, 4, 4, 5, 5, 5, 6, 6, 6]], dtype=int32)>
  >>> # -1 is inferred to be 3:
  >>> tf.reshape(t, [ 2, -1, 3])
  <tf.Tensor: shape=(2, 3, 3), dtype=int32, numpy=
    array([[[1, 1, 1],
            [2, 2, 2],
            [3, 3, 3]],
           [[4, 4, 4],
            [5, 5, 5],
            [6, 6, 6]]], dtype=int32)>

  Args:
    tensor: A `Tensor`.
    shape: A `Tensor`. Must be one of the following types: `int32`, `int64`.
      Defines the shape of the output tensor.
    name: Optional string. A name for the operation.

  Returns:
    A `Tensor`. Has the same type as `tensor`.
  """
  result = gen_array_ops.reshape(tensor, shape, name)
  tensor_util.maybe_set_static_shape(result, shape)
  return result


@tf_export("fill")
def fill(dims, value, name=None):
  r"""Creates a tensor filled with a scalar value.

  This operation creates a tensor of shape `dims` and fills it with `value`.

  For example:

  >>> tf.fill([2, 3], 9)
  <tf.Tensor: shape=(2, 3), dtype=int32, numpy=
  array([[9, 9, 9],
         [9, 9, 9]], dtype=int32)>

  `tf.fill` evaluates at graph runtime and supports dynamic shapes based on
  other runtime `tf.Tensors`, unlike `tf.constant(value, shape=dims)`, which
  embeds the value as a `Const` node.

  Args:
    dims: A 1-D sequence of non-negative numbers. Represents the shape of the
      output `tf.Tensor`. Entries should be of type: `int32`, `int64`.
    value: A value to fill the returned `tf.Tensor`.
    name: Optional string. The name of the output `tf.Tensor`.

  Returns:
    A `tf.Tensor` with shape `dims` and the same dtype as `value`.

  Raises:
    InvalidArgumentError: `dims` contains negative entries.
    NotFoundError: `dims` contains non-integer entries.

  @compatibility(numpy)
  Similar to `np.full`. In `numpy`, more parameters are supported. Passing a
  number argument as the shape (`np.full(5, value)`) is valid in `numpy` for
  specifying a 1-D shaped result, while TensorFlow does not support this syntax.
  @end_compatibility
  """
  result = gen_array_ops.fill(dims, value, name=name)
  tensor_util.maybe_set_static_shape(result, dims)
  return result


@tf_export("identity")
@dispatch.add_dispatch_support
def identity(input, name=None):  # pylint: disable=redefined-builtin
  r"""Return a Tensor with the same shape and contents as input.

  The return value is not the same Tensor as the original, but contains the same
  values.  This operation is fast when used on the same device.

  For example:

  >>> a = tf.constant([0.78])
  >>> a_identity = tf.identity(a)
  >>> a.numpy()
  array([0.78], dtype=float32)
  >>> a_identity.numpy()
  array([0.78], dtype=float32)

  Calling `tf.identity` on a variable will make a Tensor that represents the
  value of that variable at the time it is called. This is equivalent to calling
  `<variable>.read_value()`.

  >>> a = tf.Variable(5)
  >>> a_identity = tf.identity(a)
  >>> a.assign_add(1)
  <tf.Variable ... shape=() dtype=int32, numpy=6>
  >>> a.numpy()
  6
  >>> a_identity.numpy()
  5

  Args:
    input: A `Tensor`.
    name: A name for the operation (optional).

  Returns:
    A `Tensor`. Has the same type as `input`.
  """
  if isinstance(input, composite_tensor.CompositeTensor):
    return nest.map_structure(identity, input, expand_composites=True)
  if context.executing_eagerly() and not hasattr(input, "graph"):
    # Make sure we get an input with handle data attached from resource
    # variables. Variables have correct handle data when graph building.
    input = ops.convert_to_tensor(input)
  ret = gen_array_ops.identity(input, name=name)
  # Propagate handle data for happier shape inference for resource variables.
  if hasattr(input, "_handle_data"):
    ret._handle_data = input._handle_data  # pylint: disable=protected-access
  return ret


# pylint: disable=redefined-builtin,protected-access
@tf_export(v1=["expand_dims"])
@dispatch.add_dispatch_support
@deprecation.deprecated_args(None, "Use the `axis` argument instead", "dim")
def expand_dims(input, axis=None, name=None, dim=None):
  """Returns a tensor with a length 1 axis inserted at index `axis`.

  Given a tensor `input`, this operation inserts a dimension of length 1 at the
  dimension index `axis` of `input`'s shape. The dimension index follows python
  indexing rules: It's zero-based, a negative index it is counted backward
  from the end.

  This operation is useful to:

  * Add an outer "batch" dimension to a single element.
  * Align axes for broadcasting.
  * To add an inner vector length axis to a tensor of scalars.

  For example:

  If you have a single image of shape `[height, width, channels]`:

  >>> image = tf.zeros([10,10,3])

  You can add an outer `batch` axis by passing `axis=0`:

  >>> tf.expand_dims(image, axis=0).shape.as_list()
  [1, 10, 10, 3]

  The new axis location matches Python `list.insert(axis, 1)`:

  >>> tf.expand_dims(image, axis=1).shape.as_list()
  [10, 1, 10, 3]

  Following standard python indexing rules, a negative `axis` counts from the
  end so `axis=-1` adds an inner most dimension:

  >>> tf.expand_dims(image, -1).shape.as_list()
  [10, 10, 3, 1]

  This operation requires that `axis` is a valid index for `input.shape`,
  following python indexing rules:

  ```
  -1-tf.rank(input) <= axis <= tf.rank(input)
  ```

  This operation is related to:

  * `tf.squeeze`, which removes dimensions of size 1.
  * `tf.reshape`, which provides more flexible reshaping capability.
  * `tf.sparse.expand_dims`, which provides this functionality for
    `tf.SparseTensor`

  Args:
    input: A `Tensor`.
    axis: 0-D (scalar). Specifies the dimension index at which to expand the
      shape of `input`. Must be in the range `[-rank(input) - 1, rank(input)]`.
    name: The name of the output `Tensor` (optional).
    dim: 0-D (scalar). Equivalent to `axis`, to be deprecated.

  Returns:
    A `Tensor` with the same data as `input`, but its shape has an additional
    dimension of size 1 added.

  Raises:
    ValueError: if either both or neither of `dim` and `axis` are specified.
  """
  axis = deprecation.deprecated_argument_lookup("axis", axis, "dim", dim)
  if axis is None:
    raise ValueError("Must specify an axis argument to tf.expand_dims()")
  return expand_dims_v2(input, axis, name)


@tf_export("expand_dims", v1=[])
@dispatch.add_dispatch_support
def expand_dims_v2(input, axis, name=None):
  """Returns a tensor with a length 1 axis inserted at index `axis`.

  Given a tensor `input`, this operation inserts a dimension of length 1 at the
  dimension index `axis` of `input`'s shape. The dimension index follows python
  indexing rules: It's zero-based, a negative index it is counted backward
  from the end.

  This operation is useful to:

  * Add an outer "batch" dimension to a single element.
  * Align axes for broadcasting.
  * To add an inner vector length axis to a tensor of scalars.

  For example:

  If you have a single image of shape `[height, width, channels]`:

  >>> image = tf.zeros([10,10,3])

  You can add an outer `batch` axis by passing `axis=0`:

  >>> tf.expand_dims(image, axis=0).shape.as_list()
  [1, 10, 10, 3]

  The new axis location matches Python `list.insert(axis, 1)`:

  >>> tf.expand_dims(image, axis=1).shape.as_list()
  [10, 1, 10, 3]

  Following standard python indexing rules, a negative `axis` counts from the
  end so `axis=-1` adds an inner most dimension:

  >>> tf.expand_dims(image, -1).shape.as_list()
  [10, 10, 3, 1]

  This operation requires that `axis` is a valid index for `input.shape`,
  following python indexing rules:

  ```
  -1-tf.rank(input) <= axis <= tf.rank(input)
  ```

  This operation is related to:

  * `tf.squeeze`, which removes dimensions of size 1.
  * `tf.reshape`, which provides more flexible reshaping capability.
  * `tf.sparse.expand_dims`, which provides this functionality for
    `tf.SparseTensor`

  Args:
    input: A `Tensor`.
    axis: Integer specifying the dimension index at which to expand the
      shape of `input`. Given an input of D dimensions, `axis` must be in range
      `[-(D+1), D]` (inclusive).
    name: Optional string. The name of the output `Tensor`.

  Returns:
    A tensor with the same data as `input`, with an additional dimension
    inserted at the index specified by `axis`.

  Raises:
    ValueError: If `axis` is not specified.
    InvalidArgumentError: If `axis` is out of range `[-(D+1), D]`.
  """
  return gen_array_ops.expand_dims(input, axis, name)


# pylint: enable=redefined-builtin,protected-access


# Aliases for some automatically-generated names.
# pylint: disable=protected-access
@deprecation.deprecated("2016-11-30",
                        "This op will be removed after the deprecation date. "
                        "Please switch to tf.setdiff1d().")
def listdiff(x, y, out_idx=None, name=None):
  return gen_array_ops.list_diff(x, y, out_idx, name)


listdiff.__doc__ = gen_array_ops.list_diff.__doc__ + "\n" + listdiff.__doc__

# pylint: enable=protected-access


# pylint: disable=undefined-variable
@deprecation.deprecated("2018-11-30",
                        "This op will be removed after the deprecation date. "
                        "Please switch to tf.sets.difference().")
@tf_export(v1=["setdiff1d"])
def setdiff1d(x, y, index_dtype=dtypes.int32, name=None):
  """Computes the difference between two lists of numbers or strings.

  Given a list x and a list y, this operation returns a list out that
  represents all values that are in x but not in y. The returned list
  out is sorted in the same order that the numbers appear in x
  (duplicates are preserved). This operation also returns a list idx
  that represents the position of each out element in x.

  In other words:

  ```python
  out[i] = x[idx[i]] for i in [0, 1, ..., len(out) - 1]
  ```

  Example usage:

  >>> x = [1, 2, 3, 4, 5, 6]
  >>> y = [1, 3, 5]
  >>> setdiff1d(x,y)
  ListDiff(out=<tf.Tensor: id=2, shape=(3,), dtype=int32,
  numpy=array([2, 4, 6], dtype=int32)>, idx=<tf.Tensor: id=3,
  shape=(3,), dtype=int32, numpy=array([1, 3, 5], dtype=int32)>)

  Args:
    x: A Tensor. 1-D. Values to keep.
    y: A Tensor. Must have the same type as x. 1-D. Values to remove.
    out_idx: An optional tf.DType from: tf.int32, tf.int64. Defaults to
      tf.int32.
    name: A name for the operation (optional).

  Returns:
    A tuple of Tensor objects (out, idx).
    out: A Tensor. Has the same type as x.
    idx: A Tensor of type out_idx.
  """
  return gen_array_ops.list_diff(x, y, index_dtype, name)


setdiff1d.__doc__ = gen_array_ops.list_diff.__doc__


@tf_export("broadcast_dynamic_shape")
def broadcast_dynamic_shape(shape_x, shape_y):
  """Computes the shape of a broadcast given symbolic shapes.

  When `shape_x` and `shape_y` are Tensors representing shapes (i.e. the result
  of calling tf.shape on another Tensor) this computes a Tensor which is the
  shape of the result of a broadcasting op applied in tensors of shapes
  `shape_x` and `shape_y`.

  This is useful when validating the result of a broadcasting operation when the
  tensors do not have statically known shapes.

  Example:

  >>> shape_x = (1, 2, 3)
  >>> shape_y = (5, 1, 3)
  >>> tf.broadcast_dynamic_shape(shape_x, shape_y)
  <tf.Tensor: shape=(3,), dtype=int32, numpy=array([5, 2, 3], \
dtype=int32)>

  Args:
    shape_x: A rank 1 integer `Tensor`, representing the shape of x.
    shape_y: A rank 1 integer `Tensor`, representing the shape of y.

  Returns:
    A rank 1 integer `Tensor` representing the broadcasted shape.

  Raises:
    InvalidArgumentError: If the two shapes are incompatible for
    broadcasting.
  """
  return gen_array_ops.broadcast_args(shape_x, shape_y)


@tf_export("broadcast_static_shape")
def broadcast_static_shape(shape_x, shape_y):
  """Computes the shape of a broadcast given known shapes.

  When `shape_x` and `shape_y` are fully known `TensorShape`s this computes a
  `TensorShape` which is the shape of the result of a broadcasting op applied in
  tensors of shapes `shape_x` and `shape_y`.

  For example, if shape_x is `TensorShape([1, 2, 3])` and shape_y is
  `TensorShape([5, 1, 3])`, the result is a TensorShape whose value is
  `TensorShape([5, 2, 3])`.

  This is useful when validating the result of a broadcasting operation when the
  tensors have statically known shapes.

  Example:

  >>> shape_x = tf.TensorShape([1, 2, 3])
  >>> shape_y = tf.TensorShape([5, 1 ,3])
  >>> tf.broadcast_static_shape(shape_x, shape_y)
  TensorShape([5, 2, 3])

  Args:
    shape_x: A `TensorShape`
    shape_y: A `TensorShape`

  Returns:
    A `TensorShape` representing the broadcasted shape.

  Raises:
    ValueError: If the two shapes can not be broadcasted.
  """
  return common_shapes.broadcast_shape(shape_x, shape_y)


@tf_export("shape", v1=[])
def shape_v2(input, out_type=dtypes.int32, name=None):
  # pylint: disable=redefined-builtin
  """Returns the shape of a tensor.
  
  See also `tf.size`.

  This operation returns a 1-D integer tensor representing the shape of `input`.
  This represents the minimal set of known information at definition time.

  For example:

  >>> t = tf.constant([[[1, 1, 1], [2, 2, 2]], [[3, 3, 3], [4, 4, 4]]])
  >>> tf.shape(t)
  <tf.Tensor: shape=(3,), dtype=int32, numpy=array([2, 2, 3], dtype=int32)>
  >>> tf.shape(t).numpy()
  array([2, 2, 3], dtype=int32)

  Note: When using symbolic tensors, such as when using the Keras functional
  API, tf.shape() will return the shape of the symbolic tensor.

  >>> a = tf.keras.layers.Input((None, 10))
  >>> tf.shape(a)
  <tf.Tensor ... shape=(3,) dtype=int32>

  In these cases, using `tf.Tensor.shape` will return more informative results.

  >>> a.shape
  TensorShape([None, None, 10])

  `tf.shape` and `Tensor.shape` should be identical in eager mode.  Within
  `tf.function` or within a `compat.v1` context, not all dimensions may be
  known until execution time.

  Args:
    input: A `Tensor` or `SparseTensor`.
    out_type: (Optional) The specified output type of the operation (`int32` or
      `int64`). Defaults to `tf.int32`.
    name: A name for the operation (optional).

  Returns:
    A `Tensor` of type `out_type`.
  """
  return shape(input, name, out_type)


@tf_export(v1=["shape"])
def shape(input, name=None, out_type=dtypes.int32):
  # pylint: disable=redefined-builtin
  """Returns the shape of a tensor.

  This operation returns a 1-D integer tensor representing the shape of `input`.

  For example:

  ```python
  t = tf.constant([[[1, 1, 1], [2, 2, 2]], [[3, 3, 3], [4, 4, 4]]])
  tf.shape(t)  # [2, 2, 3]
  ```

  Args:
    input: A `Tensor` or `SparseTensor`.
    name: A name for the operation (optional).
    out_type: (Optional) The specified output type of the operation (`int32`
    or `int64`). Defaults to `tf.int32`.

  Returns:
    A `Tensor` of type `out_type`.
  """
  return shape_internal(input, name, optimize=True, out_type=out_type)


def shape_internal(input, name=None, optimize=True, out_type=dtypes.int32):
  # pylint: disable=redefined-builtin
  """Returns the shape of a tensor.

  Args:
    input: A `Tensor` or `SparseTensor`.
    name: A name for the operation (optional).
    optimize: if true, encode the shape as a constant when possible.
    out_type: (Optional) The specified output type of the operation (`int32` or
      `int64`). Defaults to tf.int32.

  Returns:
    A `Tensor` of type `out_type`.

  """
  with ops.name_scope(name, "Shape", [input]) as name:
    if isinstance(
        input, (sparse_tensor.SparseTensor, sparse_tensor.SparseTensorValue)):
      return gen_math_ops.cast(input.dense_shape, out_type)
    else:
      if not context.executing_eagerly():
        input = ops.convert_to_tensor(input)
        input_shape = input.get_shape()
        if optimize and input_shape.is_fully_defined():
          return constant(input_shape.as_list(), out_type, name=name)
      return gen_array_ops.shape(input, name=name, out_type=out_type)


@tf_export("shape_n")
def shape_n(input, out_type=dtypes.int32, name=None):
  # pylint: disable=redefined-builtin
  """Returns shape of tensors.

  Args:
    input: A list of at least 1 `Tensor` object with the same type.
    out_type: The specified output type of the operation (`int32` or `int64`).
      Defaults to `tf.int32`(optional).
    name: A name for the operation (optional).

  Returns:
    A list with the same length as `input` of `Tensor` objects with
      type `out_type`.
  """

  return gen_array_ops.shape_n(input, out_type=out_type, name=name)


@tf_export("size", v1=[])
@dispatch.add_dispatch_support
def size_v2(input, out_type=dtypes.int32, name=None):
  # pylint: disable=redefined-builtin
  """Returns the size of a tensor.
  
  See also `tf.shape`.

  Returns a 0-D `Tensor` representing the number of elements in `input`
  of type `out_type`. Defaults to tf.int32.

  For example:

  >>> t = tf.constant([[[1, 1, 1], [2, 2, 2]], [[3, 3, 3], [4, 4, 4]]])
  >>> tf.size(t)
  <tf.Tensor: shape=(), dtype=int32, numpy=12>

  Args:
    input: A `Tensor` or `SparseTensor`.
    name: A name for the operation (optional).
    out_type: (Optional) The specified non-quantized numeric output type of the
      operation. Defaults to `tf.int32`.

  Returns:
    A `Tensor` of type `out_type`. Defaults to `tf.int32`.

  @compatibility(numpy)
  Equivalent to np.size()
  @end_compatibility
  """

  return size(input, name, out_type)


@tf_export(v1=["size"])
@dispatch.add_dispatch_support
def size(input, name=None, out_type=dtypes.int32):
  # pylint: disable=redefined-builtin
  """Returns the size of a tensor.

  Returns a 0-D `Tensor` representing the number of elements in `input`
  of type `out_type`. Defaults to tf.int32.

  For example:

  ```python
  t = tf.constant([[[1, 1, 1], [2, 2, 2]], [[3, 3, 3], [4, 4, 4]]])
  tf.size(t)  # 12
  ```

  Args:
    input: A `Tensor` or `SparseTensor`.
    name: A name for the operation (optional).
    out_type: (Optional) The specified non-quantized numeric output type of the
      operation. Defaults to `tf.int32`.

  Returns:
    A `Tensor` of type `out_type`. Defaults to `tf.int32`.

  @compatibility(numpy)
  Equivalent to np.size()
  @end_compatibility
  """
  return size_internal(input, name, optimize=True, out_type=out_type)


def size_internal(input, name=None, optimize=True, out_type=dtypes.int32):
  # pylint: disable=redefined-builtin,protected-access
  """Returns the size of a tensor.

  Args:
    input: A `Tensor` or `SparseTensor`.
    name: A name for the operation (optional).
    optimize: if true, encode the size as a constant when possible.
    out_type: (Optional) The specified non-quantized numeric output type of the
      operation. Defaults to `tf.int32`.

  Returns:
    A `Tensor` of type `out_type`. Defaults to `tf.int32`.
  """
  if (context.executing_eagerly() and not hasattr(input, "graph") and
      not isinstance(
          input,
          (sparse_tensor.SparseTensor, sparse_tensor.SparseTensorValue))):
    input = ops.convert_to_tensor(input)
    np_out_type = out_type.as_numpy_dtype
    num_elements = np.prod(input._shape_tuple(), dtype=np_out_type)  # pylint: disable=protected-access
    return ops.convert_to_tensor(num_elements, dtype=out_type)
  with ops.name_scope(name, "Size", [input]) as name:
    if isinstance(
        input, (sparse_tensor.SparseTensor, sparse_tensor.SparseTensorValue)):
      return gen_math_ops.prod(
          gen_math_ops.cast(input.dense_shape, out_type), 0, name=name)
    else:
      input = ops.convert_to_tensor(input)
      input_shape = input.get_shape()
      if optimize:
        if input_shape.is_fully_defined():
          return constant(input_shape.num_elements(), out_type, name=name)
        if input_shape.dims and any(dim == 0 for dim in input_shape.dims):
          return constant(0, out_type, name=name)
      return gen_array_ops.size(input, name=name, out_type=out_type)


@tf_export("rank")
@dispatch.add_dispatch_support
def rank(input, name=None):
  # pylint: disable=redefined-builtin
  """Returns the rank of a tensor.

  Returns a 0-D `int32` `Tensor` representing the rank of `input`.

  For example:

  ```python
  # shape of tensor 't' is [2, 2, 3]
  t = tf.constant([[[1, 1, 1], [2, 2, 2]], [[3, 3, 3], [4, 4, 4]]])
  tf.rank(t)  # 3
  ```

  **Note**: The rank of a tensor is not the same as the rank of a matrix. The
  rank of a tensor is the number of indices required to uniquely select each
  element of the tensor. Rank is also known as "order", "degree", or "ndims."

  Args:
    input: A `Tensor` or `SparseTensor`.
    name: A name for the operation (optional).

  Returns:
    A `Tensor` of type `int32`.

  @compatibility(numpy)
  Equivalent to np.ndim
  @end_compatibility
  """
  return rank_internal(input, name, optimize=True)


def rank_internal(input, name=None, optimize=True):
  # pylint: disable=redefined-builtin
  """Returns the rank of a tensor.

  Args:
    input: A `Tensor` or `SparseTensor`.
    name: A name for the operation (optional).
    optimize: if true, encode the rank as a constant when possible.

  Returns:
    A `Tensor` of type `int32`.
  """
  with ops.name_scope(name, "Rank", [input]) as name:
    if isinstance(
        input, (sparse_tensor.SparseTensor, sparse_tensor.SparseTensorValue)):
      return gen_array_ops.size(input.dense_shape, name=name)
    else:
      input = ops.convert_to_tensor(input)
      input_shape = input.get_shape()
      if optimize and input_shape.ndims is not None:
        return constant(input_shape.ndims, dtypes.int32, name=name)
      return gen_array_ops.rank(input, name=name)


_SLICE_TYPE_ERROR = (
    "Only integers, slices (`:`), ellipsis (`...`), "
    "tf.newaxis (`None`) and scalar tf.int32/tf.int64 tensors are valid "
    "indices")

_SUPPORTED_SLICE_DTYPES = (dtypes.int32, dtypes.int32_ref, dtypes.int64,
                           dtypes.int64_ref)


def _check_index(idx):
  """Check if a given value is a valid index into a tensor."""
  if isinstance(idx, (numbers.Integral, tensor_shape.Dimension)):
    return

  # Optimistic check. Assumptions:
  # * any object with a dtype is supported
  # * any object with a dtype has a sizeable shape attribute.
  dtype = getattr(idx, "dtype", None)
  if (dtype is None or dtypes.as_dtype(dtype) not in _SUPPORTED_SLICE_DTYPES or
      idx.shape and len(idx.shape) == 1):
    # TODO(slebedev): IndexError seems more appropriate here, but it
    # will break `_slice_helper` contract.
    raise TypeError(_SLICE_TYPE_ERROR + ", got {!r}".format(idx))


def _is_undefined_dimension(d):
  return isinstance(d, tensor_shape.Dimension) and d.value is None


def _slice_helper(tensor, slice_spec, var=None):
  """Overload for Tensor.__getitem__.

  This operation extracts the specified region from the tensor.
  The notation is similar to NumPy with the restriction that
  currently only support basic indexing. That means that
  using a non-scalar tensor as input is not currently allowed.

  Some useful examples:

  ```python
  # Strip leading and trailing 2 elements
  foo = tf.constant([1,2,3,4,5,6])
  print(foo[2:-2].eval())  # => [3,4]

  # Skip every other row and reverse the order of the columns
  foo = tf.constant([[1,2,3], [4,5,6], [7,8,9]])
  print(foo[::2,::-1].eval())  # => [[3,2,1], [9,8,7]]

  # Use scalar tensors as indices on both dimensions
  print(foo[tf.constant(0), tf.constant(2)].eval())  # => 3

  # Insert another dimension
  foo = tf.constant([[1,2,3], [4,5,6], [7,8,9]])
  print(foo[tf.newaxis, :, :].eval()) # => [[[1,2,3], [4,5,6], [7,8,9]]]
  print(foo[:, tf.newaxis, :].eval()) # => [[[1,2,3]], [[4,5,6]], [[7,8,9]]]
  print(foo[:, :, tf.newaxis].eval()) # => [[[1],[2],[3]], [[4],[5],[6]],
  [[7],[8],[9]]]

  # Ellipses (3 equivalent operations)
  foo = tf.constant([[1,2,3], [4,5,6], [7,8,9]])
  print(foo[tf.newaxis, :, :].eval())  # => [[[1,2,3], [4,5,6], [7,8,9]]]
  print(foo[tf.newaxis, ...].eval())  # => [[[1,2,3], [4,5,6], [7,8,9]]]
  print(foo[tf.newaxis].eval())  # => [[[1,2,3], [4,5,6], [7,8,9]]]

  # Masks
  foo = tf.constant([[1,2,3], [4,5,6], [7,8,9]])
  print(foo[foo > 2].eval())  # => [3, 4, 5, 6, 7, 8, 9]
  ```

  Notes:
    - `tf.newaxis` is `None` as in NumPy.
    - An implicit ellipsis is placed at the end of the `slice_spec`
    - NumPy advanced indexing is currently not supported.

  Args:
    tensor: An ops.Tensor object.
    slice_spec: The arguments to Tensor.__getitem__.
    var: In the case of variable slice assignment, the Variable object to slice
      (i.e. tensor is the read-only view of this variable).

  Returns:
    The appropriate slice of "tensor", based on "slice_spec".

  Raises:
    ValueError: If a slice range is negative size.
    TypeError: If the slice indices aren't int, slice, ellipsis,
      tf.newaxis or scalar int32/int64 tensors.
  """
  if isinstance(slice_spec, bool) or \
  (isinstance(slice_spec, ops.Tensor) and slice_spec.dtype == dtypes.bool) or \
  (isinstance(slice_spec, np.ndarray) and slice_spec.dtype == bool):
    return boolean_mask(tensor=tensor, mask=slice_spec)

  if not isinstance(slice_spec, (list, tuple)):
    slice_spec = [slice_spec]

  begin, end, strides = [], [], []
  index = 0

  new_axis_mask, shrink_axis_mask = 0, 0
  begin_mask, end_mask = 0, 0
  ellipsis_mask = 0
  for s in slice_spec:
    if isinstance(s, _BaseSlice):
      if s.start is not None and not _is_undefined_dimension(s.start):
        _check_index(s.start)
        begin.append(s.start)
      else:
        begin.append(0)
        begin_mask |= (1 << index)
      if s.stop is not None and not _is_undefined_dimension(s.stop):
        _check_index(s.stop)
        end.append(s.stop)
      else:
        end.append(0)
        end_mask |= (1 << index)
      if s.step is not None and not _is_undefined_dimension(s.step):
        _check_index(s.step)
        strides.append(s.step)
      else:
        strides.append(1)
    elif s is Ellipsis:
      begin.append(0)
      end.append(0)
      strides.append(1)
      ellipsis_mask |= (1 << index)
    elif s is newaxis:
      begin.append(0)
      end.append(0)
      strides.append(1)
      new_axis_mask |= (1 << index)
    else:
      _check_index(s)
      begin.append(s)
      end.append(s + 1)
      strides.append(1)
      shrink_axis_mask |= (1 << index)
    index += 1

  # stack possibly involves no tensors, so we must use op_scope correct graph.
  with ops.name_scope(
      None,
      "strided_slice", [tensor] + begin + end + strides,
      skip_on_eager=False) as name:
    if begin:
      packed_begin, packed_end, packed_strides = (stack(begin), stack(end),
                                                  stack(strides))
      if (packed_begin.dtype == dtypes.int64 or
          packed_end.dtype == dtypes.int64 or
          packed_strides.dtype == dtypes.int64):
        if packed_begin.dtype != dtypes.int64:
          packed_begin = gen_math_ops.cast(packed_begin, dtypes.int64)
        if packed_end.dtype != dtypes.int64:
          packed_end = gen_math_ops.cast(packed_end, dtypes.int64)
        if packed_strides.dtype != dtypes.int64:
          packed_strides = gen_math_ops.cast(packed_strides, dtypes.int64)
    else:
      var_empty = constant([], dtype=dtypes.int32)
      packed_begin = packed_end = packed_strides = var_empty
    return strided_slice(
        tensor,
        packed_begin,
        packed_end,
        packed_strides,
        begin_mask=begin_mask,
        end_mask=end_mask,
        shrink_axis_mask=shrink_axis_mask,
        new_axis_mask=new_axis_mask,
        ellipsis_mask=ellipsis_mask,
        var=var,
        name=name)


# pylint: disable=undefined-variable,protected-access,redefined-outer-name
@tf_export("slice")
def slice(input_, begin, size, name=None):
  # pylint: disable=redefined-builtin
  """Extracts a slice from a tensor.

  This operation extracts a slice of size `size` from a tensor `input_` starting
  at the location specified by `begin`. The slice `size` is represented as a
  tensor shape, where `size[i]` is the number of elements of the 'i'th dimension
  of `input_` that you want to slice. The starting location (`begin`) for the
  slice is represented as an offset in each dimension of `input_`. In other
  words, `begin[i]` is the offset into the i'th dimension of `input_` that you
  want to slice from.

  Note that `tf.Tensor.__getitem__` is typically a more pythonic way to
  perform slices, as it allows you to write `foo[3:7, :-2]` instead of
  `tf.slice(foo, [3, 0], [4, foo.get_shape()[1]-2])`.

  `begin` is zero-based; `size` is one-based. If `size[i]` is -1,
  all remaining elements in dimension i are included in the
  slice. In other words, this is equivalent to setting:

  `size[i] = input_.dim_size(i) - begin[i]`

  This operation requires that:

  `0 <= begin[i] <= begin[i] + size[i] <= Di  for i in [0, n]`

  For example:

  ```python
  t = tf.constant([[[1, 1, 1], [2, 2, 2]],
                   [[3, 3, 3], [4, 4, 4]],
                   [[5, 5, 5], [6, 6, 6]]])
  tf.slice(t, [1, 0, 0], [1, 1, 3])  # [[[3, 3, 3]]]
  tf.slice(t, [1, 0, 0], [1, 2, 3])  # [[[3, 3, 3],
                                     #   [4, 4, 4]]]
  tf.slice(t, [1, 0, 0], [2, 1, 3])  # [[[3, 3, 3]],
                                     #  [[5, 5, 5]]]
  ```

  Args:
    input_: A `Tensor`.
    begin: An `int32` or `int64` `Tensor`.
    size: An `int32` or `int64` `Tensor`.
    name: A name for the operation (optional).

  Returns:
    A `Tensor` the same type as `input_`.
  """
  return gen_array_ops._slice(input_, begin, size, name=name)


# pylint: disable=invalid-name
@tf_export("strided_slice")
def strided_slice(input_,
                  begin,
                  end,
                  strides=None,
                  begin_mask=0,
                  end_mask=0,
                  ellipsis_mask=0,
                  new_axis_mask=0,
                  shrink_axis_mask=0,
                  var=None,
                  name=None):
  """Extracts a strided slice of a tensor (generalized python array indexing).

  **Instead of calling this op directly most users will want to use the
  NumPy-style slicing syntax (e.g. `tensor[..., 3:4:-1, tf.newaxis, 3]`), which
  is supported via `tf.Tensor.__getitem__` and `tf.Variable.__getitem__`.**
  The interface of this op is a low-level encoding of the slicing syntax.

  Roughly speaking, this op extracts a slice of size `(end-begin)/stride`
  from the given `input_` tensor. Starting at the location specified by `begin`
  the slice continues by adding `stride` to the index until all dimensions are
  not less than `end`.
  Note that a stride can be negative, which causes a reverse slice.

  Given a Python slice `input[spec0, spec1, ..., specn]`,
  this function will be called as follows.

  `begin`, `end`, and `strides` will be vectors of length n.
  n in general is not equal to the rank of the `input_` tensor.

  In each mask field (`begin_mask`, `end_mask`, `ellipsis_mask`,
  `new_axis_mask`, `shrink_axis_mask`) the ith bit will correspond to
  the ith spec.

  If the ith bit of `begin_mask` is set, `begin[i]` is ignored and
  the fullest possible range in that dimension is used instead.
  `end_mask` works analogously, except with the end range.

  `foo[5:,:,:3]` on a 7x8x9 tensor is equivalent to `foo[5:7,0:8,0:3]`.
  `foo[::-1]` reverses a tensor with shape 8.

  If the ith bit of `ellipsis_mask` is set, as many unspecified dimensions
  as needed will be inserted between other dimensions. Only one
  non-zero bit is allowed in `ellipsis_mask`.

  For example `foo[3:5,...,4:5]` on a shape 10x3x3x10 tensor is
  equivalent to `foo[3:5,:,:,4:5]` and
  `foo[3:5,...]` is equivalent to `foo[3:5,:,:,:]`.

  If the ith bit of `new_axis_mask` is set, then `begin`,
  `end`, and `stride` are ignored and a new length 1 dimension is
  added at this point in the output tensor.

  For example,
  `foo[:4, tf.newaxis, :2]` would produce a shape `(4, 1, 2)` tensor.

  If the ith bit of `shrink_axis_mask` is set, it implies that the ith
  specification shrinks the dimensionality by 1, taking on the value at index
  `begin[i]`. `end[i]` and `strides[i]` are ignored in this case. For example in
  Python one might do `foo[:, 3, :]` which would result in `shrink_axis_mask`
  equal to 2.


  NOTE: `begin` and `end` are zero-indexed.
  `strides` entries must be non-zero.


  ```python
  t = tf.constant([[[1, 1, 1], [2, 2, 2]],
                   [[3, 3, 3], [4, 4, 4]],
                   [[5, 5, 5], [6, 6, 6]]])
  tf.strided_slice(t, [1, 0, 0], [2, 1, 3], [1, 1, 1])  # [[[3, 3, 3]]]
  tf.strided_slice(t, [1, 0, 0], [2, 2, 3], [1, 1, 1])  # [[[3, 3, 3],
                                                        #   [4, 4, 4]]]
  tf.strided_slice(t, [1, -1, 0], [2, -3, 3], [1, -1, 1])  # [[[4, 4, 4],
                                                           #   [3, 3, 3]]]
  ```

  Args:
    input_: A `Tensor`.
    begin: An `int32` or `int64` `Tensor`.
    end: An `int32` or `int64` `Tensor`.
    strides: An `int32` or `int64` `Tensor`.
    begin_mask: An `int32` mask.
    end_mask: An `int32` mask.
    ellipsis_mask: An `int32` mask.
    new_axis_mask: An `int32` mask.
    shrink_axis_mask: An `int32` mask.
    var: The variable corresponding to `input_` or None
    name: A name for the operation (optional).

  Returns:
    A `Tensor` the same type as `input`.
  """

  if strides is None:
    strides = ones_like(begin)

  op = gen_array_ops.strided_slice(
      input=input_,
      begin=begin,
      end=end,
      strides=strides,
      name=name,
      begin_mask=begin_mask,
      end_mask=end_mask,
      ellipsis_mask=ellipsis_mask,
      new_axis_mask=new_axis_mask,
      shrink_axis_mask=shrink_axis_mask)

  parent_name = name

  if not (var is None and isinstance(op, ops.EagerTensor)):

    def assign(val, name=None):
      """Closure that holds all the arguments to create an assignment."""

      if var is None:
        raise ValueError("Sliced assignment is only supported for variables")
      else:
        if name is None:
          name = parent_name + "_assign"

        return var._strided_slice_assign(
            begin=begin,
            end=end,
            strides=strides,
            value=val,
            name=name,
            begin_mask=begin_mask,
            end_mask=end_mask,
            ellipsis_mask=ellipsis_mask,
            new_axis_mask=new_axis_mask,
            shrink_axis_mask=shrink_axis_mask)

    op.assign = assign
  return op


def _SliceHelperVar(var, slice_spec):
  """Creates a slice helper object given a variable.

  This allows creating a sub-tensor from part of the current contents
  of a variable. See `tf.Tensor.__getitem__` for detailed examples
  of slicing.

  This function in addition also allows assignment to a sliced range.
  This is similar to `__setitem__` functionality in Python. However,
  the syntax is different so that the user can capture the assignment
  operation for grouping or passing to `sess.run()`.
  For example,

  ```python
  import tensorflow as tf
  A = tf.Variable([[1,2,3], [4,5,6], [7,8,9]], dtype=tf.float32)
  with tf.compat.v1.Session() as sess:
    sess.run(tf.compat.v1.global_variables_initializer())
    print(sess.run(A[:2, :2]))  # => [[1,2], [4,5]]

    op = A[:2,:2].assign(22. * tf.ones((2, 2)))
    print(sess.run(op))  # => [[22, 22, 3], [22, 22, 6], [7,8,9]]
  ```

  Note that assignments currently do not support NumPy broadcasting
  semantics.

  Args:
    var: An `ops.Variable` object.
    slice_spec: The arguments to `Tensor.__getitem__`.

  Returns:
    The appropriate slice of "tensor", based on "slice_spec".
    As an operator. The operator also has a `assign()` method
    that can be used to generate an assignment operator.

  Raises:
    ValueError: If a slice range is negative size.
    TypeError: TypeError: If the slice indices aren't int, slice,
      ellipsis, tf.newaxis or int32/int64 tensors.

  """

  return _slice_helper(var.value(), slice_spec, var)


ops.Tensor._override_operator("__getitem__", _slice_helper)


@tf_export("parallel_stack")
def parallel_stack(values, name="parallel_stack"):
  """Stacks a list of rank-`R` tensors into one rank-`(R+1)` tensor in parallel.

  Requires that the shape of inputs be known at graph construction time.

  Packs the list of tensors in `values` into a tensor with rank one higher than
  each tensor in `values`, by packing them along the first dimension.
  Given a list of length `N` of tensors of shape `(A, B, C)`; the `output`
  tensor will have the shape `(N, A, B, C)`.

  For example:

  ```python
  x = tf.constant([1, 4])
  y = tf.constant([2, 5])
  z = tf.constant([3, 6])
  tf.parallel_stack([x, y, z])  # [[1, 4], [2, 5], [3, 6]]
  ```

  The difference between `stack` and `parallel_stack` is that `stack` requires
  all the inputs be computed before the operation will begin but doesn't require
  that the input shapes be known during graph construction.

  `parallel_stack` will copy pieces of the input into the output as they become
  available, in some situations this can provide a performance benefit.

  Unlike `stack`, `parallel_stack` does NOT support backpropagation.

  This is the opposite of unstack.  The numpy equivalent is

      tf.parallel_stack([x, y, z]) = np.asarray([x, y, z])

  Args:
    values: A list of `Tensor` objects with the same shape and type.
    name: A name for this operation (optional).

  Returns:
    output: A stacked `Tensor` with the same type as `values`.
  """
  with ops.name_scope(name):
    value_t = ops.convert_to_tensor(values[0])
    value_shape = ops.convert_to_tensor(value_t).get_shape()

    output_shape = tensor_shape.TensorShape([len(values)])
    output_shape = output_shape.concatenate(value_shape)
    # expand_dims converts concat to stack.
    return gen_array_ops.parallel_concat(
        [expand_dims(value, 0) for value in values], shape=output_shape)


@tf_export("stack")
@dispatch.add_dispatch_support
def stack(values, axis=0, name="stack"):
  """Stacks a list of rank-`R` tensors into one rank-`(R+1)` tensor.

  See also `tf.concat`, `tf.tile`, `tf.repeat`.

  Packs the list of tensors in `values` into a tensor with rank one higher than
  each tensor in `values`, by packing them along the `axis` dimension.
  Given a list of length `N` of tensors of shape `(A, B, C)`;

  if `axis == 0` then the `output` tensor will have the shape `(N, A, B, C)`.
  if `axis == 1` then the `output` tensor will have the shape `(A, N, B, C)`.
  Etc.

  For example:

  >>> x = tf.constant([1, 4])
  >>> y = tf.constant([2, 5])
  >>> z = tf.constant([3, 6])
  >>> tf.stack([x, y, z])
  <tf.Tensor: shape=(3, 2), dtype=int32, numpy=
  array([[1, 4],
         [2, 5],
         [3, 6]], dtype=int32)>
  >>> tf.stack([x, y, z], axis=1)
  <tf.Tensor: shape=(2, 3), dtype=int32, numpy=
  array([[1, 2, 3],
         [4, 5, 6]], dtype=int32)>

  This is the opposite of unstack.  The numpy equivalent is `np.stack`

  >>> np.array_equal(np.stack([x, y, z]), tf.stack([x, y, z]))
  True

  Args:
    values: A list of `Tensor` objects with the same shape and type.
    axis: An `int`. The axis to stack along. Defaults to the first dimension.
      Negative values wrap around, so the valid range is `[-(R+1), R+1)`.
    name: A name for this operation (optional).

  Returns:
    output: A stacked `Tensor` with the same type as `values`.

  Raises:
    ValueError: If `axis` is out of the range [-(R+1), R+1).
  """
  if axis == 0:
    try:
      # If the input is a constant list, it can be converted to a constant op
      return ops.convert_to_tensor(values, name=name)
    except (TypeError, ValueError):
      pass  # Input list contains non-constant tensors

  value_shape = ops.convert_to_tensor(values[0], name=name)._shape_tuple()  # pylint: disable=protected-access
  if value_shape is not None:
    expanded_num_dims = len(value_shape) + 1
    if axis < -expanded_num_dims or axis >= expanded_num_dims:
      raise ValueError("axis = %d not in [%d, %d)" %
                       (axis, -expanded_num_dims, expanded_num_dims))

  return gen_array_ops.pack(values, axis=axis, name=name)


# pylint: disable=invalid-name
def _autopacking_helper(list_or_tuple, dtype, name):
  """Converts the given list or tuple to a tensor by packing.

  Args:
    list_or_tuple: A (possibly nested) list or tuple containing a tensor.
    dtype: The element type of the returned tensor.
    name: A name for the returned tensor.

  Returns:
    A `tf.Tensor` with value equivalent to `list_or_tuple`.
  """
  if context.executing_eagerly():
    # NOTE: Fast path when all the items are tensors, this doesn't do any type
    # checking.
    if all(ops.is_dense_tensor_like(elem) for elem in list_or_tuple):
      return gen_array_ops.pack(list_or_tuple, name=name)
  must_pack = False
  converted_elems = []
  with ops.name_scope(name) as scope:
    for i, elem in enumerate(list_or_tuple):
      if ops.is_dense_tensor_like(elem):
        if dtype is not None and elem.dtype.base_dtype != dtype:
          raise TypeError("Cannot convert a list containing a tensor of dtype "
                          "%s to %s (Tensor is: %r)" %
                          (elem.dtype, dtype, elem))
        converted_elems.append(elem)
        must_pack = True
      elif isinstance(elem, (list, tuple)):
        converted_elem = _autopacking_helper(elem, dtype, str(i))
        if ops.is_dense_tensor_like(converted_elem):
          must_pack = True
        converted_elems.append(converted_elem)
      else:
        converted_elems.append(elem)
    if must_pack:
      elems_as_tensors = []
      for i, elem in enumerate(converted_elems):
        if ops.is_dense_tensor_like(elem):
          elems_as_tensors.append(elem)
        else:
          # NOTE(mrry): This is inefficient, but it enables us to
          # handle the case where the list arguments are other
          # convertible-to-tensor types, such as numpy arrays.
          elems_as_tensors.append(
              constant_op.constant(elem, dtype=dtype, name=str(i)))
      return gen_array_ops.pack(elems_as_tensors, name=scope)
    else:
      return converted_elems


def _get_dtype_from_nested_lists(list_or_tuple):
  """Returns the dtype of any tensor-like object in `list_or_tuple`, if found.

  Args:
    list_or_tuple: A list or tuple representing an object that can be converted
      to a `tf.Tensor`.

  Returns:
    The dtype of any tensor-like object in `list_or_tuple`, or `None` if no
    such object exists.
  """
  for elem in list_or_tuple:
    if ops.is_dense_tensor_like(elem):
      return elem.dtype.base_dtype
    elif isinstance(elem, (list, tuple)):
      maybe_dtype = _get_dtype_from_nested_lists(elem)
      if maybe_dtype is not None:
        return maybe_dtype
  return None


def _cast_nested_seqs_to_dtype(dtype):

  def _maybe_cast(elem):
    if ops.is_dense_tensor_like(elem):
      if dtype != elem.dtype.base_dtype:
        elem = gen_math_ops.cast(elem, dtype)
    return elem

  return _maybe_cast


_NON_AUTOPACKABLE_TYPES = set(np.core.numerictypes.ScalarType)
_NON_AUTOPACKABLE_TYPES.add(np.ndarray)


def _should_not_autopack(v):
  # The condition we really want is
  #    ops.is_dense_tensor_like(...)
  # but it is >5x slower due to abc.ABCMeta.__instancecheck__.
  # pylint: disable=unidiomatic-typecheck
  # TODO(slebedev): add nest.all?
  return all(type(elem) in _NON_AUTOPACKABLE_TYPES for elem in nest.flatten(v))
  # pylint: enable=unidiomatic-typecheck


def _autopacking_conversion_function(v, dtype=None, name=None, as_ref=False):
  """Tensor conversion function that automatically packs arguments."""
  if as_ref or _should_not_autopack(v):
    return NotImplemented
  inferred_dtype = _get_dtype_from_nested_lists(v)
  if inferred_dtype is None:
    # We did not find any tensor-like objects in the nested lists, so defer to
    # other conversion functions.
    return NotImplemented
  if dtype is None:
    dtype = inferred_dtype
  elif dtype != inferred_dtype:
    v = nest.map_structure(_cast_nested_seqs_to_dtype(dtype), v)
  return _autopacking_helper(v, dtype, name or "packed")


# pylint: enable=invalid-name

# NOTE: Register this conversion function to run *before* one that
# assumes every element is a value.
ops.register_tensor_conversion_function((list, tuple),
                                        _autopacking_conversion_function, 99)


@tf_export("unstack")
def unstack(value, num=None, axis=0, name="unstack"):
  """Unpacks the given dimension of a rank-`R` tensor into rank-`(R-1)` tensors.

  Unpacks `num` tensors from `value` by chipping it along the `axis` dimension.
  If `num` is not specified (the default), it is inferred from `value`'s shape.
  If `value.shape[axis]` is not known, `ValueError` is raised.

  For example, given a tensor of shape `(A, B, C, D)`;

  If `axis == 0` then the i'th tensor in `output` is the slice
    `value[i, :, :, :]` and each tensor in `output` will have shape `(B, C, D)`.
    (Note that the dimension unpacked along is gone, unlike `split`).

  If `axis == 1` then the i'th tensor in `output` is the slice
    `value[:, i, :, :]` and each tensor in `output` will have shape `(A, C, D)`.
  Etc.

  This is the opposite of stack.

  Args:
    value: A rank `R > 0` `Tensor` to be unstacked.
    num: An `int`. The length of the dimension `axis`. Automatically inferred if
      `None` (the default).
    axis: An `int`. The axis to unstack along. Defaults to the first dimension.
      Negative values wrap around, so the valid range is `[-R, R)`.
    name: A name for the operation (optional).

  Returns:
    The list of `Tensor` objects unstacked from `value`.

  Raises:
    ValueError: If `num` is unspecified and cannot be inferred.
    ValueError: If `axis` is out of the range [-R, R).
  """
  if num is None:
    value = ops.convert_to_tensor(value)
    value_shape = value.get_shape()
    if value_shape.ndims is not None:
      if axis < -value_shape.ndims or axis >= value_shape.ndims:
        raise ValueError("axis = %d not in [%d, %d)" %
                         (axis, -value_shape.ndims, value_shape.ndims))
      num = value_shape.dims[axis].value
  if num is None:
    raise ValueError("Cannot infer num from shape %s" % value_shape)
  return gen_array_ops.unpack(value, num=num, axis=axis, name=name)


@tf_export("concat")
@dispatch.add_dispatch_support
def concat(values, axis, name="concat"):
  """Concatenates tensors along one dimension.

  See also `tf.tile`, `tf.stack`, `tf.repeat`.

  Concatenates the list of tensors `values` along dimension `axis`.  If
  `values[i].shape = [D0, D1, ... Daxis(i), ...Dn]`, the concatenated
  result has shape

      [D0, D1, ... Raxis, ...Dn]

  where

      Raxis = sum(Daxis(i))

  That is, the data from the input tensors is joined along the `axis`
  dimension.

  The number of dimensions of the input tensors must match, and all dimensions
  except `axis` must be equal.

  For example:

  >>> t1 = [[1, 2, 3], [4, 5, 6]]
  >>> t2 = [[7, 8, 9], [10, 11, 12]]
  >>> tf.concat([t1, t2], 0)
  <tf.Tensor: shape=(4, 3), dtype=int32, numpy=
  array([[ 1,  2,  3],
         [ 4,  5,  6],
         [ 7,  8,  9],
         [10, 11, 12]], dtype=int32)>

  >>> tf.concat([t1, t2], 1)
  <tf.Tensor: shape=(2, 6), dtype=int32, numpy=
  array([[ 1,  2,  3,  7,  8,  9],
         [ 4,  5,  6, 10, 11, 12]], dtype=int32)>

  As in Python, the `axis` could also be negative numbers. Negative `axis`
  are interpreted as counting from the end of the rank, i.e.,
   `axis + rank(values)`-th dimension.

  For example:

  >>> t1 = [[[1, 2], [2, 3]], [[4, 4], [5, 3]]]
  >>> t2 = [[[7, 4], [8, 4]], [[2, 10], [15, 11]]]
  >>> tf.concat([t1, t2], -1)
  <tf.Tensor: shape=(2, 2, 4), dtype=int32, numpy=
    array([[[ 1,  2,  7,  4],
            [ 2,  3,  8,  4]],
           [[ 4,  4,  2, 10],
            [ 5,  3, 15, 11]]], dtype=int32)>

  Note: If you are concatenating along a new axis consider using stack.
  E.g.

  ```python
  tf.concat([tf.expand_dims(t, axis) for t in tensors], axis)
  ```

  can be rewritten as

  ```python
  tf.stack(tensors, axis=axis)
  ```

  Args:
    values: A list of `Tensor` objects or a single `Tensor`.
    axis: 0-D `int32` `Tensor`.  Dimension along which to concatenate. Must be
      in the range `[-rank(values), rank(values))`. As in Python, indexing for
      axis is 0-based. Positive axis in the rage of `[0, rank(values))` refers
      to `axis`-th dimension. And negative axis refers to `axis +
      rank(values)`-th dimension.
    name: A name for the operation (optional).

  Returns:
    A `Tensor` resulting from concatenation of the input tensors.
  """
  if not isinstance(values, (list, tuple)):
    values = [values]
  # TODO(mrry): Change to return values?
  if len(values) == 1:  # Degenerate case of one tensor.
    # Make a throwaway call to convert_to_tensor to make sure
    # that axis is of the correct type, and make sure that
    # the returned tensor is a scalar.
    # TODO(keveman): Implement a standalone type and shape checker.
    with ops.name_scope(name) as scope:
      ops.convert_to_tensor(
          axis, name="concat_dim",
          dtype=dtypes.int32).get_shape().assert_has_rank(0)
      return identity(values[0], name=name)
  return gen_array_ops.concat_v2(values=values, axis=axis, name=name)


@tf_export(v1=["boolean_mask"])
def boolean_mask(tensor, mask, name="boolean_mask", axis=None):
  """Apply boolean mask to tensor.

  Numpy equivalent is `tensor[mask]`.

  In general, `0 < dim(mask) = K <= dim(tensor)`, and `mask`'s shape must match
  the first K dimensions of `tensor`'s shape.  We then have:
    `boolean_mask(tensor, mask)[i, j1,...,jd] = tensor[i1,...,iK,j1,...,jd]`
  where `(i1,...,iK)` is the ith `True` entry of `mask` (row-major order).
  The `axis` could be used with `mask` to indicate the axis to mask from.
  In that case, `axis + dim(mask) <= dim(tensor)` and `mask`'s shape must match
  the first `axis + dim(mask)` dimensions of `tensor`'s shape.

  See also: `tf.ragged.boolean_mask`, which can be applied to both dense and
  ragged tensors, and can be used if you need to preserve the masked dimensions
  of `tensor` (rather than flattening them, as `tf.boolean_mask` does).

  Examples:

  ```python
  # 1-D example
  tensor = [0, 1, 2, 3]
  mask = np.array([True, False, True, False])
  tf.boolean_mask(tensor, mask)  # [0, 2]

  # 2-D example
  tensor = [[1, 2], [3, 4], [5, 6]]
  mask = np.array([True, False, True])
  tf.boolean_mask(tensor, mask)  # [[1, 2], [5, 6]]
  ```

  Args:
    tensor:  N-D Tensor.
    mask:  K-D boolean Tensor, K <= N and K must be known statically.
    name:  A name for this operation (optional).
    axis:  A 0-D int Tensor representing the axis in `tensor` to mask from. By
      default, axis is 0 which will mask from the first dimension. Otherwise K +
      axis <= N.

  Returns:
    (N-K+1)-dimensional tensor populated by entries in `tensor` corresponding
    to `True` values in `mask`.

  Raises:
    ValueError:  If shapes do not conform.
  """

  def _apply_mask_1d(reshaped_tensor, mask, axis=None):
    """Mask tensor along dimension 0 with a 1-D mask."""
    indices = squeeze(where_v2(mask), axis=[1])
    return gather(reshaped_tensor, indices, axis=axis)

  with ops.name_scope(name, values=[tensor, mask]):
    tensor = ops.convert_to_tensor(tensor, name="tensor")
    mask = ops.convert_to_tensor(mask, name="mask")

    shape_mask = mask.get_shape()
    ndims_mask = shape_mask.ndims
    shape_tensor = tensor.get_shape()
    if ndims_mask == 0:
      raise ValueError("mask cannot be scalar.")
    if ndims_mask is None:
      raise ValueError(
          "Number of mask dimensions must be specified, even if some dimensions"
          " are None.  E.g. shape=[None] is ok, but shape=None is not.")
    axis = 0 if axis is None else axis
    shape_tensor[axis:axis + ndims_mask].assert_is_compatible_with(shape_mask)

    leading_size = gen_math_ops.prod(shape(tensor)[axis:axis + ndims_mask], [0])
    tensor = reshape(
        tensor,
        concat([
            shape(tensor)[:axis], [leading_size],
            shape(tensor)[axis + ndims_mask:]
        ], 0))
    first_dim = shape_tensor[axis:axis + ndims_mask].num_elements()
    tensor.set_shape(
        tensor_shape.as_shape(shape_tensor[:axis]).concatenate(
            [first_dim]).concatenate(shape_tensor[axis + ndims_mask:]))

    mask = reshape(mask, [-1])
    return _apply_mask_1d(tensor, mask, axis)


@tf_export("boolean_mask", v1=[])
@dispatch.add_dispatch_support
def boolean_mask_v2(tensor, mask, axis=None, name="boolean_mask"):
  """Apply boolean mask to tensor.

  Numpy equivalent is `tensor[mask]`.

  In general, `0 < dim(mask) = K <= dim(tensor)`, and `mask`'s shape must match
  the first K dimensions of `tensor`'s shape.  We then have:
    `boolean_mask(tensor, mask)[i, j1,...,jd] = tensor[i1,...,iK,j1,...,jd]`
  where `(i1,...,iK)` is the ith `True` entry of `mask` (row-major order).
  The `axis` could be used with `mask` to indicate the axis to mask from.
  In that case, `axis + dim(mask) <= dim(tensor)` and `mask`'s shape must match
  the first `axis + dim(mask)` dimensions of `tensor`'s shape.

  See also: `tf.ragged.boolean_mask`, which can be applied to both dense and
  ragged tensors, and can be used if you need to preserve the masked dimensions
  of `tensor` (rather than flattening them, as `tf.boolean_mask` does).

  Examples:

  >>> tensor = [0, 1, 2, 3]  # 1-D example
  >>> mask = np.array([True, False, True, False])
  >>> tf.boolean_mask(tensor, mask)
  <tf.Tensor: shape=(2,), dtype=int32, numpy=array([0, 2], dtype=int32)>

  >>> tensor = [[1, 2], [3, 4], [5, 6]] # 2-D example
  >>> mask = np.array([True, False, True])
  >>> tf.boolean_mask(tensor, mask)
  <tf.Tensor: shape=(2, 2), dtype=int32, numpy=
  array([[1, 2],
         [5, 6]], dtype=int32)>

  Args:
    tensor:  N-D Tensor.
    mask:  K-D boolean Tensor, K <= N and K must be known statically.
    axis:  A 0-D int Tensor representing the axis in `tensor` to mask from. By
      default, axis is 0 which will mask from the first dimension. Otherwise K +
      axis <= N.
    name:  A name for this operation (optional).

  Returns:
    (N-K+1)-dimensional tensor populated by entries in `tensor` corresponding
    to `True` values in `mask`.

  Raises:
    ValueError:  If shapes do not conform.

  Examples:

  ```python
  # 2-D example
  tensor = [[1, 2], [3, 4], [5, 6]]
  mask = np.array([True, False, True])
  boolean_mask(tensor, mask)  # [[1, 2], [5, 6]]
  ```
  """
  return boolean_mask(tensor, mask, name, axis)


@tf_export("sparse.mask", v1=["sparse.mask", "sparse_mask"])
@deprecation.deprecated_endpoints("sparse_mask")
def sparse_mask(a, mask_indices, name=None):
  """Masks elements of `IndexedSlices`.

  Given an `IndexedSlices` instance `a`, returns another `IndexedSlices` that
  contains a subset of the slices of `a`. Only the slices at indices not
  specified in `mask_indices` are returned.

  This is useful when you need to extract a subset of slices in an
  `IndexedSlices` object.

  For example:

  ```python
  # `a` contains slices at indices [12, 26, 37, 45] from a large tensor
  # with shape [1000, 10]
  a.indices  # [12, 26, 37, 45]
  tf.shape(a.values)  # [4, 10]

  # `b` will be the subset of `a` slices at its second and third indices, so
  # we want to mask its first and last indices (which are at absolute
  # indices 12, 45)
  b = tf.sparse.mask(a, [12, 45])

  b.indices  # [26, 37]
  tf.shape(b.values)  # [2, 10]
  ```

  Args:
    a: An `IndexedSlices` instance.
    mask_indices: Indices of elements to mask.
    name: A name for the operation (optional).

  Returns:
    The masked `IndexedSlices` instance.
  """
  with ops.name_scope(name, "sparse_mask", [a, mask_indices]) as name:
    indices = a.indices
    out_indices, to_gather = gen_array_ops.list_diff(indices, mask_indices)
    out_values = gather(a.values, to_gather, name=name)
    return ops.IndexedSlices(out_values, out_indices, a.dense_shape)


@tf_export("unique")
def unique(x, out_idx=dtypes.int32, name=None):
  """Finds unique elements in a 1-D tensor.

  This operation returns a tensor `y` containing all of the unique elements
  of `x` sorted in the same order that they occur in `x`. This operation
  also returns a tensor `idx` the same size as `x` that contains the index
  of each value of `x` in the unique output `y`. In other words:


    y[idx[i]] = x[i] for i in [0, 1,...,rank(x) - 1]

  Example usage:

  >>> x = tf.constant([1, 1, 2, 4, 4, 4, 7, 8, 8])
  >>> y, idx = unique(x)
  >>> y
  <tf.Tensor: id=5, shape=(5,), dtype=int32,
  numpy=array([1, 2, 4, 7, 8], dtype=int32)>
  >>> idx
  <tf.Tensor: id=6, shape=(9,), dtype=int32,
  numpy=array([0, 0, 1, 2, 2, 2, 3, 4, 4], dtype=int32)>

  Args:
    x: A Tensor. 1-D.
    out_idx: An optional tf.DType from: tf.int32, tf.int64. Defaults to
      tf.int32.
    name: A name for the operation (optional).

  Returns:
    A tuple of Tensor objects (y, idx).
      y: A Tensor. Has the same type as x.
      idx: A Tensor of type out_idx.

  """
  # TODO(yongtang): switch to v2 once API deprecation
  # period (3 weeks) pass.
  # TODO(yongtang): The documentation should also
  # be updated when switch  to v2.
  return gen_array_ops.unique(x, out_idx, name)


unique.__doc__ = gen_array_ops.unique.__doc__


@tf_export("unique_with_counts")
def unique_with_counts(x, out_idx=dtypes.int32, name=None):
  """Finds unique elements in a 1-D tensor.

  This operation returns a tensor `y` containing all of the unique elements
  of `x` sorted in the same order that they occur in `x`. This operation
  also returns a tensor `idx` the same size as `x` that contains the index
  of each value of `x` in the unique output `y`. Finally, it returns a
  third tensor `count` that contains the count of each element of `y`
  in `x`. In other words:

    y[idx[i]] = x[i] for i in [0, 1,...,rank(x) - 1]

  Example usage:

  >>> x = tf.constant([1, 1, 2, 4, 4, 4, 7, 8, 8])
  >>> y, idx, count = unique_with_counts(x)
  >>> y
  <tf.Tensor: id=8, shape=(5,), dtype=int32,
  numpy=array([1, 2, 4, 7, 8], dtype=int32)>
  >>> idx
  <tf.Tensor: id=9, shape=(9,), dtype=int32,
  numpy=array([0, 0, 1, 2, 2, 2, 3, 4, 4], dtype=int32)>
  >>> count
  <tf.Tensor: id=10, shape=(5,), dtype=int32,
  numpy=array([2, 1, 3, 1, 2], dtype=int32)>

  Args:
    x: A Tensor. 1-D.
    out_idx: An optional tf.DType from: tf.int32, tf.int64. Defaults to
      tf.int32.
    name: A name for the operation (optional).

  Returns:
    A tuple of Tensor objects (y, idx, count).
      y: A Tensor. Has the same type as x.
      idx: A Tensor of type out_idx.
      count: A Tensor of type out_idx.

  """
  # TODO(yongtang): switch to v2 once API deprecation
  # period (3 weeks) pass.
  # TODO(yongtang): The documentation should also
  # be updated when switch  to v2.
  return gen_array_ops.unique_with_counts(x, out_idx, name)


unique_with_counts.__doc__ = gen_array_ops.unique_with_counts.__doc__


@tf_export("split")
def split(value, num_or_size_splits, axis=0, num=None, name="split"):
  """Splits a tensor `value` into a list of sub tensors.

  See also `tf.unstack`.

  If `num_or_size_splits` is an integer, then `value` is split along the
  dimension `axis` into `num_split` smaller tensors. This requires that
  `value.shape[axis]` is divisible by `num_split`.

  If `num_or_size_splits` is a 1-D Tensor (or list), we call it `size_splits`
  and `value` is split into `len(size_splits)` elements. The shape of the `i`-th
  element has the same size as the `value` except along dimension `axis` where
  the size is `size_splits[i]`.

  For example:

  >>> x = tf.Variable(tf.random.uniform([5, 30], -1, 1))

  Split `x` into 3 tensors along dimension 1
  >>> s0, s1, s2 = tf.split(x, num_or_size_splits=3, axis=1)
  >>> tf.shape(s0).numpy()
  array([ 5, 10], dtype=int32)

  Split `x` into 3 tensors with sizes [4, 15, 11] along dimension 1
  >>> split0, split1, split2 = tf.split(x, [4, 15, 11], 1)
  >>> tf.shape(split0).numpy()
  array([5, 4], dtype=int32)
  >>> tf.shape(split1).numpy()
  array([ 5, 15], dtype=int32)
  >>> tf.shape(split2).numpy()
  array([ 5, 11], dtype=int32)

  Args:
    value: The `Tensor` to split.
    num_or_size_splits: Either an integer indicating the number of splits along
      `axis` or a 1-D integer `Tensor` or Python list containing the sizes of
      each output tensor along `axis`. If a scalar, then it must evenly divide
      `value.shape[axis]`; otherwise the sum of sizes along the split axis
      must match that of the `value`.
    axis: An integer or scalar `int32` `Tensor`. The dimension along which to
      split. Must be in the range `[-rank(value), rank(value))`. Defaults to 0.
    num: Optional, used to specify the number of outputs when it cannot be
      inferred from the shape of `size_splits`.
    name: A name for the operation (optional).

  Returns:
    if `num_or_size_splits` is a scalar returns a list of `num_or_size_splits`
    `Tensor` objects; if `num_or_size_splits` is a 1-D Tensor returns
    `num_or_size_splits.get_shape[0]` `Tensor` objects resulting from splitting
    `value`.

  Raises:
    ValueError: If `num` is unspecified and cannot be inferred.
  """
  size_splits = ops.convert_to_tensor(num_or_size_splits)
  if isinstance(num_or_size_splits,
                (numbers.Integral, tensor_shape.Dimension)):
    return gen_array_ops.split(
        axis=axis, num_split=num_or_size_splits, value=value, name=name)

  if size_splits._rank() == 0:
    raise ValueError(
        "Rank-0 tensors are not supported as the num_or_size_splits argument "
        "to split. Argument provided: %s" % (num_or_size_splits,))

  if num is None:
    size_splits_shape = size_splits._shape_tuple()
    if size_splits_shape:
      num = size_splits_shape[0]
    if num is None:
      raise ValueError("Cannot infer num from shape %s" % num_or_size_splits)

  return gen_array_ops.split_v(
      value=value, size_splits=size_splits, axis=axis, num_split=num, name=name)


@tf_export("transpose", v1=[])
def transpose_v2(a, perm=None, conjugate=False, name="transpose"):
  """Transposes `a`, where `a` is a Tensor.

  Permutes the dimensions according to the value of `perm`.

  The returned tensor's dimension `i` will correspond to the input dimension
  `perm[i]`. If `perm` is not given, it is set to (n-1...0), where n is the rank
  of the input tensor. Hence by default, this operation performs a regular
  matrix transpose on 2-D input Tensors.

  If conjugate is `True` and `a.dtype` is either `complex64` or `complex128`
  then the values of `a` are conjugated and transposed.

  @compatibility(numpy)
  In `numpy` transposes are memory-efficient constant time operations as they
  simply return a new view of the same data with adjusted `strides`.

  TensorFlow does not support strides, so `transpose` returns a new tensor with
  the items permuted.
  @end_compatibility

  For example:

  >>> x = tf.constant([[1, 2, 3], [4, 5, 6]])
  >>> tf.transpose(x)
  <tf.Tensor: shape=(3, 2), dtype=int32, numpy=
  array([[1, 4],
         [2, 5],
         [3, 6]], dtype=int32)>

  Equivalently, you could call `tf.transpose(x, perm=[1, 0])`.

  If `x` is complex, setting conjugate=True gives the conjugate transpose:

  >>> x = tf.constant([[1 + 1j, 2 + 2j, 3 + 3j],
  ...                  [4 + 4j, 5 + 5j, 6 + 6j]])
  >>> tf.transpose(x, conjugate=True)
  <tf.Tensor: shape=(3, 2), dtype=complex128, numpy=
  array([[1.-1.j, 4.-4.j],
         [2.-2.j, 5.-5.j],
         [3.-3.j, 6.-6.j]])>

  'perm' is more useful for n-dimensional tensors where n > 2:

  >>> x = tf.constant([[[ 1,  2,  3],
  ...                   [ 4,  5,  6]],
  ...                  [[ 7,  8,  9],
  ...                   [10, 11, 12]]])

  As above, simply calling `tf.transpose` will default to `perm=[2,1,0]`.

  To take the transpose of the matrices in dimension-0 (such as when you are
  transposing matrices where 0 is the batch dimesnion), you would set
  `perm=[0,2,1]`.

  >>> tf.transpose(x, perm=[0, 2, 1])
  <tf.Tensor: shape=(2, 3, 2), dtype=int32, numpy=
  array([[[ 1,  4],
          [ 2,  5],
          [ 3,  6]],
          [[ 7, 10],
          [ 8, 11],
          [ 9, 12]]], dtype=int32)>

  Note: This has a shorthand `linalg.matrix_transpose`):

  Args:
    a: A `Tensor`.
    perm: A permutation of the dimensions of `a`.  This should be a vector.
    conjugate: Optional bool. Setting it to `True` is mathematically equivalent
      to tf.math.conj(tf.transpose(input)).
    name: A name for the operation (optional).

  Returns:
    A transposed `Tensor`.
  """
  return transpose(a=a, perm=perm, name=name, conjugate=conjugate)


@tf_export(v1=["transpose"])
def transpose(a, perm=None, name="transpose", conjugate=False):
  """Transposes `a`.

  Permutes the dimensions according to `perm`.

  The returned tensor's dimension i will correspond to the input dimension
  `perm[i]`. If `perm` is not given, it is set to (n-1...0), where n is
  the rank of the input tensor. Hence by default, this operation performs a
  regular matrix transpose on 2-D input Tensors. If conjugate is True and
  `a.dtype` is either `complex64` or `complex128` then the values of `a`
  are conjugated and transposed.

  @compatibility(numpy)
  In `numpy` transposes are memory-efficient constant time operations as they
  simply return a new view of the same data with adjusted `strides`.

  TensorFlow does not support strides, so `transpose` returns a new tensor with
  the items permuted.
  @end_compatibility

  For example:

  ```python
  x = tf.constant([[1, 2, 3], [4, 5, 6]])
  tf.transpose(x)  # [[1, 4]
                   #  [2, 5]
                   #  [3, 6]]

  # Equivalently
  tf.transpose(x, perm=[1, 0])  # [[1, 4]
                                #  [2, 5]
                                #  [3, 6]]

  # If x is complex, setting conjugate=True gives the conjugate transpose
  x = tf.constant([[1 + 1j, 2 + 2j, 3 + 3j],
                   [4 + 4j, 5 + 5j, 6 + 6j]])
  tf.transpose(x, conjugate=True)  # [[1 - 1j, 4 - 4j],
                                   #  [2 - 2j, 5 - 5j],
                                   #  [3 - 3j, 6 - 6j]]

  # 'perm' is more useful for n-dimensional tensors, for n > 2
  x = tf.constant([[[ 1,  2,  3],
                    [ 4,  5,  6]],
                   [[ 7,  8,  9],
                    [10, 11, 12]]])

  # Take the transpose of the matrices in dimension-0
  # (this common operation has a shorthand `linalg.matrix_transpose`)
  tf.transpose(x, perm=[0, 2, 1])  # [[[1,  4],
                                   #   [2,  5],
                                   #   [3,  6]],
                                   #  [[7, 10],
                                   #   [8, 11],
                                   #   [9, 12]]]
  ```

  Args:
    a: A `Tensor`.
    perm: A permutation of the dimensions of `a`.
    name: A name for the operation (optional).
    conjugate: Optional bool. Setting it to `True` is mathematically equivalent
      to tf.math.conj(tf.transpose(input)).

  Returns:
    A transposed `Tensor`.
  """
  with ops.name_scope(name, "transpose", [a]) as name:
    if not tensor_util.is_tensor(a):
      a = ops.convert_to_tensor(a, name="a")

    if conjugate and a.dtype.is_complex:
      transpose_fn = gen_array_ops.conjugate_transpose
    else:
      transpose_fn = gen_array_ops.transpose

    if perm is not None:
      return transpose_fn(a, perm, name=name)

    rank = a.shape.rank
    if rank is None:
      perm = gen_math_ops._range(gen_array_ops.rank(a) - 1, -1, -1)
    else:
      perm = np.arange(rank - 1, -1, -1, dtype=np.int32)
    return transpose_fn(a, perm, name=name)


# pylint: disable=invalid-name
@tf_export(
    "linalg.matrix_transpose",
    v1=["linalg.transpose", "linalg.matrix_transpose", "matrix_transpose"])
@deprecation.deprecated_endpoints("matrix_transpose", "linalg.transpose")
def matrix_transpose(a, name="matrix_transpose", conjugate=False):
  """Transposes last two dimensions of tensor `a`.

  For example:

  ```python
  x = tf.constant([[1, 2, 3], [4, 5, 6]])
  tf.linalg.matrix_transpose(x)  # [[1, 4],
                                 #  [2, 5],
                                 #  [3, 6]]

  x = tf.constant([[1 + 1j, 2 + 2j, 3 + 3j],
                   [4 + 4j, 5 + 5j, 6 + 6j]])
  tf.linalg.matrix_transpose(x, conjugate=True)  # [[1 - 1j, 4 - 4j],
                                                 #  [2 - 2j, 5 - 5j],
                                                 #  [3 - 3j, 6 - 6j]]

  # Matrix with two batch dimensions.
  # x.shape is [1, 2, 3, 4]
  # tf.linalg.matrix_transpose(x) is shape [1, 2, 4, 3]
  ```

  Note that `tf.matmul` provides kwargs allowing for transpose of arguments.
  This is done with minimal cost, and is preferable to using this function. E.g.

  ```python
  # Good!  Transpose is taken at minimal additional cost.
  tf.matmul(matrix, b, transpose_b=True)

  # Inefficient!
  tf.matmul(matrix, tf.linalg.matrix_transpose(b))
  ```

  @compatibility(numpy)
  In `numpy` transposes are memory-efficient constant time operations as they
  simply return a new view of the same data with adjusted `strides`.

  TensorFlow does not support strides, `linalg.matrix_transpose` returns a new
  tensor with the items permuted.
  @end_compatibility

  Args:
    a: A `Tensor` with `rank >= 2`.
    name: A name for the operation (optional).
    conjugate: Optional bool. Setting it to `True` is mathematically equivalent
      to tf.math.conj(tf.linalg.matrix_transpose(input)).

  Returns:
    A transposed batch matrix `Tensor`.

  Raises:
    ValueError:  If `a` is determined statically to have `rank < 2`.
  """
  with ops.name_scope(name, values=[a]):
    a = ops.convert_to_tensor(a, name="a")

    # If we know the number of dimensions (statically), we can do two things:
    # 1. Check that `a` is a (batch) matrix.
    # 2. Use a python list for perm.  This preserves static shape information
    #    and avoids extra computations.
    a_shape = a.get_shape()
    ndims = a_shape.ndims
    if ndims is not None:
      if ndims < 2:
        raise ValueError(
            "Argument 'a' should be a (batch) matrix, with rank >= 2.  Found: "
            "%s" % a_shape)
      perm = list(range(ndims - 2)) + [ndims - 1] + [ndims - 2]
    else:
      a_rank = rank(a)
      perm = concat(
          (gen_math_ops._range(0, a_rank - 2, 1), [a_rank - 1, a_rank - 2]), 0)

    return transpose(a, perm=perm, conjugate=conjugate)


@tf_export("linalg.diag", v1=["linalg.diag", "matrix_diag"])
@deprecation.deprecated_endpoints("matrix_diag")
def matrix_diag(diagonal,
                name="diag",
                k=0,
                num_rows=-1,
                num_cols=-1,
                padding_value=0,
                align="RIGHT_LEFT"):
  """Returns a batched diagonal tensor with given batched diagonal values.

  Returns a tensor with the contents in `diagonal` as `k[0]`-th to `k[1]`-th
  diagonals of a matrix, with everything else padded with `padding`. `num_rows`
  and `num_cols` specify the dimension of the innermost matrix of the output. If
  both are not specified, the op assumes the innermost matrix is square and
  infers its size from `k` and the innermost dimension of `diagonal`. If only
  one of them is specified, the op assumes the unspecified value is the smallest
  possible based on other criteria.

  Let `diagonal` have `r` dimensions `[I, J, ..., L, M, N]`. The output tensor
  has rank `r+1` with shape `[I, J, ..., L, M, num_rows, num_cols]` when only
  one diagonal is given (`k` is an integer or `k[0] == k[1]`). Otherwise, it has
  rank `r` with shape `[I, J, ..., L, num_rows, num_cols]`.

  The second innermost dimension of `diagonal` has double meaning. When `k` is
  scalar or `k[0] == k[1]`, `M` is part of the batch size [I, J, ..., M], and
  the output tensor is:

  ```
  output[i, j, ..., l, m, n]
    = diagonal[i, j, ..., l, n-max(d_upper, 0)] ; if n - m == d_upper
      padding_value                             ; otherwise
  ```

  Otherwise, `M` is treated as the number of diagonals for the matrix in the
  same batch (`M = k[1]-k[0]+1`), and the output tensor is:

  ```
  output[i, j, ..., l, m, n]
    = diagonal[i, j, ..., l, diag_index, index_in_diag] ; if k[0] <= d <= k[1]
      padding_value                                     ; otherwise
  ```
  where `d = n - m`, `diag_index = k[1] - d`, and
  `index_in_diag = n - max(d, 0) + offset`.

  `offset` is zero except when the alignment of the diagonal is to the right.
  ```
  offset = max_diag_len - diag_len(d) ; if (`align` in {RIGHT_LEFT, RIGHT_RIGHT}
                                             and `d >= 0`) or
                                           (`align` in {LEFT_RIGHT, RIGHT_RIGHT}
                                             and `d <= 0`)
           0                          ; otherwise
  ```
  where `diag_len(d) = min(cols - max(d, 0), rows + min(d, 0))`.

  For example:

  ```
  # The main diagonal.
  diagonal = np.array([[1, 2, 3, 4],            # Input shape: (2, 4)
                       [5, 6, 7, 8]])
  tf.matrix_diag(diagonal) ==> [[[1, 0, 0, 0],  # Output shape: (2, 4, 4)
                                 [0, 2, 0, 0],
                                 [0, 0, 3, 0],
                                 [0, 0, 0, 4]],
                                [[5, 0, 0, 0],
                                 [0, 6, 0, 0],
                                 [0, 0, 7, 0],
                                 [0, 0, 0, 8]]]

  # A superdiagonal (per batch).
  diagonal = np.array([[1, 2, 3],  # Input shape: (2, 3)
                       [4, 5, 6]])
  tf.matrix_diag(diagonal, k = 1)
    ==> [[[0, 1, 0, 0],  # Output shape: (2, 4, 4)
          [0, 0, 2, 0],
          [0, 0, 0, 3],
          [0, 0, 0, 0]],
         [[0, 4, 0, 0],
          [0, 0, 5, 0],
          [0, 0, 0, 6],
          [0, 0, 0, 0]]]

  # A tridiagonal band (per batch).
  diagonals = np.array([[[8, 9, 0],  # Input shape: (2, 2, 3)
                         [1, 2, 3],
                         [0, 4, 5]],
                        [[2, 3, 0],
                         [6, 7, 9],
                         [0, 9, 1]]])
  tf.matrix_diag(diagonals, k = (-1, 1))
    ==> [[[1, 8, 0],  # Output shape: (2, 3, 3)
          [4, 2, 9],
          [0, 5, 3]],
         [[6, 2, 0],
          [9, 7, 3],
          [0, 1, 9]]]

  # RIGHT_LEFT alignment.
  diagonals = np.array([[[0, 8, 9],  # Input shape: (2, 2, 3)
                         [1, 2, 3],
                         [4, 5, 0]],
                        [[0, 2, 3],
                         [6, 7, 9],
                         [9, 1, 0]]])
  tf.matrix_diag(diagonals, k = (-1, 1), align="RIGHT_LEFT")
    ==> [[[1, 8, 0],  # Output shape: (2, 3, 3)
          [4, 2, 9],
          [0, 5, 3]],
         [[6, 2, 0],
          [9, 7, 3],
          [0, 1, 9]]]

  # Rectangular matrix.
  diagonal = np.array([1, 2])  # Input shape: (2)
  tf.matrix_diag(diagonal, k = -1, num_rows = 3, num_cols = 4)
    ==> [[0, 0, 0, 0],  # Output shape: (3, 4)
         [1, 0, 0, 0],
         [0, 2, 0, 0]]

  # Rectangular matrix with inferred num_cols and padding_value = 9.
  tf.matrix_diag(diagonal, k = -1, num_rows = 3, padding_value = 9)
    ==> [[9, 9],  # Output shape: (3, 2)
         [1, 9],
         [9, 2]]
  ```

  Args:
    diagonal: A `Tensor` with `rank k >= 1`.
    name: A name for the operation (optional).
    k: Diagonal offset(s). Positive value means superdiagonal, 0 refers to the
      main diagonal, and negative value means subdiagonals. `k` can be a single
      integer (for a single diagonal) or a pair of integers specifying the low
      and high ends of a matrix band. `k[0]` must not be larger than `k[1]`.
    num_rows: The number of rows of the output matrix. If it is not provided,
      the op assumes the output matrix is a square matrix and infers the matrix
      size from `d_lower`, `d_upper`, and the innermost dimension of `diagonal`.
    num_cols: The number of columns of the output matrix. If it is not provided,
      the op assumes the output matrix is a square matrix and infers the matrix
      size from `d_lower`, `d_upper`, and the innermost dimension of `diagonal`.
    padding_value: The value to fill the area outside the specified diagonal
      band with. Default is 0.
    align: Some diagonals are shorter than `max_diag_len` and need to be padded.
      `align` is a string specifying how superdiagonals and subdiagonals should
      be aligned, respectively. There are four possible alignments: "RIGHT_LEFT"
      (default), "LEFT_RIGHT", "LEFT_LEFT", and "RIGHT_RIGHT". "RIGHT_LEFT"
      aligns superdiagonals to the right (left-pads the row) and subdiagonals to
      the left (right-pads the row). It is the packing format LAPACK uses.
      cuSPARSE uses "LEFT_RIGHT", which is the opposite alignment.

  Returns:
    A Tensor. Has the same type as `diagonal`.
  """
  # Special case to sidestep the tf.constant conversion error:
  # TypeError: Expected bool, got 0 of type 'int' instead.
  if hasattr(diagonal, "dtype") and diagonal.dtype == "bool":
    padding_value = bool(padding_value)

  return gen_array_ops.matrix_diag_v3(
      diagonal=diagonal,
      k=k,
      num_rows=num_rows,
      num_cols=num_cols,
      padding_value=padding_value,
      align=align,
      name=name)


@tf_export("linalg.diag_part", v1=["linalg.diag_part", "matrix_diag_part"])
@deprecation.deprecated_endpoints("matrix_diag_part")
@dispatch.add_dispatch_support
def matrix_diag_part(
    input,  # pylint:disable=redefined-builtin
    name="diag_part",
    k=0,
    padding_value=0,
    align="RIGHT_LEFT"):
  """Returns the batched diagonal part of a batched tensor.

  Returns a tensor with the `k[0]`-th to `k[1]`-th diagonals of the batched
  `input`.

  Assume `input` has `r` dimensions `[I, J, ..., L, M, N]`.
  Let `max_diag_len` be the maximum length among all diagonals to be extracted,
  `max_diag_len = min(M + min(k[1], 0), N + min(-k[0], 0))`
  Let `num_diags` be the number of diagonals to extract,
  `num_diags = k[1] - k[0] + 1`.

  If `num_diags == 1`, the output tensor is of rank `r - 1` with shape
  `[I, J, ..., L, max_diag_len]` and values:

  ```
  diagonal[i, j, ..., l, n]
    = input[i, j, ..., l, n+y, n+x] ; if 0 <= n+y < M and 0 <= n+x < N,
      padding_value                 ; otherwise.
  ```
  where `y = max(-k[1], 0)`, `x = max(k[1], 0)`.

  Otherwise, the output tensor has rank `r` with dimensions
  `[I, J, ..., L, num_diags, max_diag_len]` with values:

  ```
  diagonal[i, j, ..., l, m, n]
    = input[i, j, ..., l, n+y, n+x] ; if 0 <= n+y < M and 0 <= n+x < N,
      padding_value                 ; otherwise.
  ```
  where `d = k[1] - m`, `y = max(-d, 0) - offset`, and `x = max(d, 0) - offset`.

  `offset` is zero except when the alignment of the diagonal is to the right.
  ```
  offset = max_diag_len - diag_len(d) ; if (`align` in {RIGHT_LEFT, RIGHT_RIGHT}
                                             and `d >= 0`) or
                                           (`align` in {LEFT_RIGHT, RIGHT_RIGHT}
                                             and `d <= 0`)
           0                          ; otherwise
  ```
  where `diag_len(d) = min(cols - max(d, 0), rows + min(d, 0))`.

  The input must be at least a matrix.

  For example:

  ```
  input = np.array([[[1, 2, 3, 4],  # Input shape: (2, 3, 4)
                     [5, 6, 7, 8],
                     [9, 8, 7, 6]],
                    [[5, 4, 3, 2],
                     [1, 2, 3, 4],
                     [5, 6, 7, 8]]])

  # A main diagonal from each batch.
  tf.linalg.diag_part(input) ==> [[1, 6, 7],  # Output shape: (2, 3)
                                  [5, 2, 7]]

  # A superdiagonal from each batch.
  tf.linalg.diag_part(input, k = 1)
    ==> [[2, 7, 6],  # Output shape: (2, 3)
         [4, 3, 8]]

  # A band from each batch.
  tf.linalg.diag_part(input, k = (-1, 2))
    ==> [[[3, 8, 0],  # Output shape: (2, 4, 3)
          [2, 7, 6],
          [1, 6, 7],
          [0, 5, 8]],
         [[3, 4, 0],
          [4, 3, 8],
          [5, 2, 7],
          [0, 1, 6]]]

  # RIGHT_LEFT alignment.
  tf.linalg.diag_part(input, k = (-1, 2), align="RIGHT_LEFT")
    ==> [[[0, 3, 8],  # Output shape: (2, 4, 3)
          [2, 7, 6],
          [1, 6, 7],
          [5, 8, 0]],
         [[0, 3, 4],
          [4, 3, 8],
          [5, 2, 7],
          [1, 6, 0]]]

  # max_diag_len can be shorter than the main diagonal.
  tf.linalg.diag_part(input, k = (-2, -1))
    ==> [[[5, 8],
          [0, 9]],
         [[1, 6],
          [0, 5]]]

  # padding_value = 9
  tf.linalg.diag_part(input, k = (1, 3), padding_value = 9)
    ==> [[[4, 9, 9],  # Output shape: (2, 3, 3)
          [3, 8, 9],
          [2, 7, 6]],
         [[2, 9, 9],
          [3, 4, 9],
          [4, 3, 8]]]

  ```

  Args:
    input: A `Tensor` with `rank k >= 2`.
    name: A name for the operation (optional).
    k: Diagonal offset(s). Positive value means superdiagonal, 0 refers to the
      main diagonal, and negative value means subdiagonals. `k` can be a single
      integer (for a single diagonal) or a pair of integers specifying the low
      and high ends of a matrix band. `k[0]` must not be larger than `k[1]`.
    padding_value: The value to fill the area outside the specified diagonal
      band with. Default is 0.
    align: Some diagonals are shorter than `max_diag_len` and need to be padded.
      `align` is a string specifying how superdiagonals and subdiagonals should
      be aligned, respectively. There are four possible alignments: "RIGHT_LEFT"
      (default), "LEFT_RIGHT", "LEFT_LEFT", and "RIGHT_RIGHT". "RIGHT_LEFT"
      aligns superdiagonals to the right (left-pads the row) and subdiagonals to
      the left (right-pads the row). It is the packing format LAPACK uses.
      cuSPARSE uses "LEFT_RIGHT", which is the opposite alignment.

  Returns:
    A Tensor containing diagonals of `input`. Has the same type as `input`.
  """
  # Special case to sidestep the tf.constant conversion error:
  # TypeError: Expected bool, got 0 of type 'int' instead.
  if hasattr(input, "dtype") and input.dtype == "bool":
    padding_value = bool(padding_value)

  return gen_array_ops.matrix_diag_part_v3(
      input=input, k=k, padding_value=padding_value, align=align, name=name)


@tf_export("linalg.set_diag", v1=["linalg.set_diag", "matrix_set_diag"])
@deprecation.deprecated_endpoints("matrix_set_diag")
def matrix_set_diag(
    input,  # pylint:disable=redefined-builtin
    diagonal,
    name="set_diag",
    k=0,
    align="RIGHT_LEFT"):
  """Returns a batched matrix tensor with new batched diagonal values.

  Given `input` and `diagonal`, this operation returns a tensor with the
  same shape and values as `input`, except for the specified diagonals of the
  innermost matrices. These will be overwritten by the values in `diagonal`.

  `input` has `r+1` dimensions `[I, J, ..., L, M, N]`. When `k` is scalar or
  `k[0] == k[1]`, `diagonal` has `r` dimensions `[I, J, ..., L, max_diag_len]`.
  Otherwise, it has `r+1` dimensions `[I, J, ..., L, num_diags, max_diag_len]`.
  `num_diags` is the number of diagonals, `num_diags = k[1] - k[0] + 1`.
  `max_diag_len` is the longest diagonal in the range `[k[0], k[1]]`,
  `max_diag_len = min(M + min(k[1], 0), N + min(-k[0], 0))`

  The output is a tensor of rank `k+1` with dimensions `[I, J, ..., L, M, N]`.
  If `k` is scalar or `k[0] == k[1]`:

  ```
  output[i, j, ..., l, m, n]
    = diagonal[i, j, ..., l, n-max(k[1], 0)] ; if n - m == k[1]
      input[i, j, ..., l, m, n]              ; otherwise
  ```

  Otherwise,

  ```
  output[i, j, ..., l, m, n]
    = diagonal[i, j, ..., l, diag_index, index_in_diag] ; if k[0] <= d <= k[1]
      input[i, j, ..., l, m, n]                         ; otherwise
  ```
  where `d = n - m`, `diag_index = k[1] - d`, and
  `index_in_diag = n - max(d, 0) + offset`.

  `offset` is zero except when the alignment of the diagonal is to the right.
  ```
  offset = max_diag_len - diag_len(d) ; if (`align` in {RIGHT_LEFT, RIGHT_RIGHT}
                                             and `d >= 0`) or
                                           (`align` in {LEFT_RIGHT, RIGHT_RIGHT}
                                             and `d <= 0`)
           0                          ; otherwise
  ```
  where `diag_len(d) = min(cols - max(d, 0), rows + min(d, 0))`.

  For example:

  ```
  # The main diagonal.
  input = np.array([[[7, 7, 7, 7],              # Input shape: (2, 3, 4)
                     [7, 7, 7, 7],
                     [7, 7, 7, 7]],
                    [[7, 7, 7, 7],
                     [7, 7, 7, 7],
                     [7, 7, 7, 7]]])
  diagonal = np.array([[1, 2, 3],               # Diagonal shape: (2, 3)
                       [4, 5, 6]])
  tf.matrix_set_diag(input, diagonal)
    ==> [[[1, 7, 7, 7],  # Output shape: (2, 3, 4)
          [7, 2, 7, 7],
          [7, 7, 3, 7]],
         [[4, 7, 7, 7],
          [7, 5, 7, 7],
          [7, 7, 6, 7]]]

  # A superdiagonal (per batch).
  tf.matrix_set_diag(input, diagonal, k = 1)
    ==> [[[7, 1, 7, 7],  # Output shape: (2, 3, 4)
          [7, 7, 2, 7],
          [7, 7, 7, 3]],
         [[7, 4, 7, 7],
          [7, 7, 5, 7],
          [7, 7, 7, 6]]]

  # A band of diagonals.
  diagonals = np.array([[[9, 1, 0],  # Diagonal shape: (2, 4, 3)
                         [6, 5, 8],
                         [1, 2, 3],
                         [0, 4, 5]],
                        [[1, 2, 0],
                         [5, 6, 4],
                         [6, 1, 2],
                         [0, 3, 4]]])
  tf.matrix_set_diag(input, diagonals, k = (-1, 2))
    ==> [[[1, 6, 9, 7],  # Output shape: (2, 3, 4)
          [4, 2, 5, 1],
          [7, 5, 3, 8]],
         [[6, 5, 1, 7],
          [3, 1, 6, 2],
          [7, 4, 2, 4]]]

  # RIGHT_LEFT alignment.
  diagonals = np.array([[[0, 9, 1],  # Diagonal shape: (2, 4, 3)
                         [6, 5, 8],
                         [1, 2, 3],
                         [4, 5, 0]],
                        [[0, 1, 2],
                         [5, 6, 4],
                         [6, 1, 2],
                         [3, 4, 0]]])
  tf.matrix_set_diag(input, diagonals, k = (-1, 2), align="RIGHT_LEFT")
    ==> [[[1, 6, 9, 7],  # Output shape: (2, 3, 4)
          [4, 2, 5, 1],
          [7, 5, 3, 8]],
         [[6, 5, 1, 7],
          [3, 1, 6, 2],
          [7, 4, 2, 4]]]

  ```

  Args:
    input: A `Tensor` with rank `k + 1`, where `k >= 1`.
    diagonal:  A `Tensor` with rank `k`, when `d_lower == d_upper`, or `k + 1`,
      otherwise. `k >= 1`.
    name: A name for the operation (optional).
    k: Diagonal offset(s). Positive value means superdiagonal, 0 refers to the
      main diagonal, and negative value means subdiagonals. `k` can be a single
      integer (for a single diagonal) or a pair of integers specifying the low
      and high ends of a matrix band. `k[0]` must not be larger than `k[1]`.
    align: Some diagonals are shorter than `max_diag_len` and need to be padded.
      `align` is a string specifying how superdiagonals and subdiagonals should
      be aligned, respectively. There are four possible alignments: "RIGHT_LEFT"
      (default), "LEFT_RIGHT", "LEFT_LEFT", and "RIGHT_RIGHT". "RIGHT_LEFT"
      aligns superdiagonals to the right (left-pads the row) and subdiagonals to
      the left (right-pads the row). It is the packing format LAPACK uses.
      cuSPARSE uses "LEFT_RIGHT", which is the opposite alignment.
  """
  return gen_array_ops.matrix_set_diag_v3(
      input=input, diagonal=diagonal, k=k, align=align, name=name)


# pylint: enable=invalid-name


def _constant_if_small(value, shape, dtype, name):
  try:
    if np.prod(shape) < 1000:
      return constant(value, shape=shape, dtype=dtype, name=name)
  except TypeError:
    # Happens when shape is a Tensor, list with Tensor elements, etc.
    pass
  return None


def _tag_zeros_tensor(fun):
  """ Tags the result of function by setting _is_zeros_tensor attribute.

  This is useful to compute Hessians of fused ops such as cross_entropy.
  """

  def wrapped(*args, **kwargs):
    tensor = fun(*args, **kwargs)
    tensor._is_zeros_tensor = True
    return tensor

  return tf_decorator.make_decorator(fun, wrapped)


@tf_export("zeros")
@_tag_zeros_tensor
def zeros(shape, dtype=dtypes.float32, name=None):
  """Creates a tensor with all elements set to zero.

  This operation returns a tensor of type `dtype` with shape `shape` and
  all elements set to zero.

  >>> tf.zeros([3, 4], tf.int32)
  <tf.Tensor: shape=(3, 4), dtype=int32, numpy=
  array([[0, 0, 0, 0],
         [0, 0, 0, 0],
         [0, 0, 0, 0]], dtype=int32)>

  Args:
    shape: A `list` of integers, a `tuple` of integers, or
      a 1-D `Tensor` of type `int32`.
    dtype: The DType of an element in the resulting `Tensor`.
    name: Optional string. A name for the operation.

  Returns:
    A `Tensor` with all elements set to zero.
  """
  dtype = dtypes.as_dtype(dtype).base_dtype
  with ops.name_scope(name, "zeros", [shape]) as name:
    if dtype == dtypes.bool:
      zero = False
    elif dtype == dtypes.string:
      zero = ""
    else:
      zero = 0

    if not isinstance(shape, ops.Tensor):
      try:
        if not context.executing_eagerly():
          # Create a constant if it won't be very big. Otherwise create a fill
          # op to prevent serialized GraphDefs from becoming too large.
          output = _constant_if_small(zero, shape, dtype, name)
          if output is not None:
            return output

        # Go through tensor shapes to get int64-if-needed semantics
        shape = constant_op._tensor_shape_tensor_conversion_function(
            tensor_shape.TensorShape(shape))
      except (TypeError, ValueError):
        # Happens when shape is a list with tensor elements
        shape = ops.convert_to_tensor(shape, dtype=dtypes.int32)
    if not shape._shape_tuple():
      shape = reshape(shape, [-1])  # Ensure it's a vector
    output = fill(shape, constant(zero, dtype=dtype), name=name)
  assert output.dtype.base_dtype == dtype
  return output


@tf_export(v1=["zeros_like"])
@dispatch.add_dispatch_support
def zeros_like(tensor, dtype=None, name=None, optimize=True):
  """Creates a tensor with all elements set to zero.

  See also `tf.zeros`.

  Given a single tensor (`tensor`), this operation returns a tensor of the
  same type and shape as `tensor` with all elements set to zero. Optionally,
  you can use `dtype` to specify a new type for the returned tensor.

  Examples:

    >>> tensor = tf.constant([[1, 2, 3], [4, 5, 6]])
    >>> tf.zeros_like(tensor)
    <tf.Tensor: shape=(2, 3), dtype=int32, numpy=
    array([[0, 0, 0],
           [0, 0, 0]], dtype=int32)>

    >>> tf.zeros_like(tensor, dtype=tf.float32)
    <tf.Tensor: shape=(2, 3), dtype=float32, numpy=
    array([[0., 0., 0.],
           [0., 0., 0.]], dtype=float32)>

  Args:
    tensor: A `Tensor`.
    dtype: A type for the returned `Tensor`. Must be `float16`, `float32`,
      `float64`, `int8`, `uint8`, `int16`, `uint16`, `int32`, `int64`,
      `complex64`, `complex128`, `bool` or `string`. (optional)
    name: A name for the operation (optional).
    optimize: if `True`, attempt to statically determine the shape of `tensor`
      and encode it as a constant. (optional, defaults to `True`)

  Returns:
    A `Tensor` with all elements set to zero.
  """
  return zeros_like_impl(tensor, dtype, name, optimize)


@tf_export("zeros_like", v1=[])
@dispatch.add_dispatch_support
def zeros_like_v2(
    input,  # pylint: disable=redefined-builtin
    dtype=None,
    name=None):
  """Creates a tensor with all elements set to zero.

  See also `tf.zeros`.

  Given a single tensor or array-like object (`input`), this operation returns
  a tensor of the same type and shape as `input` with all elements set to zero.
  Optionally, you can use `dtype` to specify a new type for the returned tensor.

  Examples:

    >>> tensor = tf.constant([[1, 2, 3], [4, 5, 6]])
    >>> tf.zeros_like(tensor)
    <tf.Tensor: shape=(2, 3), dtype=int32, numpy=
    array([[0, 0, 0],
           [0, 0, 0]], dtype=int32)>

    >>> tf.zeros_like(tensor, dtype=tf.float32)
    <tf.Tensor: shape=(2, 3), dtype=float32, numpy=
    array([[0., 0., 0.],
           [0., 0., 0.]], dtype=float32)>

    >>> tf.zeros_like([[1, 2, 3], [4, 5, 6]])
    <tf.Tensor: shape=(2, 3), dtype=int32, numpy=
    array([[0, 0, 0],
           [0, 0, 0]], dtype=int32)>

  Args:
    input: A `Tensor` or array-like object.
    dtype: A type for the returned `Tensor`. Must be `float16`, `float32`,
      `float64`, `int8`, `uint8`, `int16`, `uint16`, `int32`, `int64`,
      `complex64`, `complex128`, `bool` or `string` (optional).
    name: A name for the operation (optional).

  Returns:
    A `Tensor` with all elements set to zero.
  """
  return zeros_like_impl(input, dtype, name, optimize=True)


@_tag_zeros_tensor
def zeros_like_impl(tensor, dtype, name, optimize=True):
  """Internal implementation for the v1/v2 zeros_like API calls."""
  with ops.name_scope(name, "zeros_like", [tensor]) as name:
    if not tensor_util.is_tensor(tensor):
      tensor = ops.convert_to_tensor(tensor, name="tensor")
    tensor_shape = tensor.shape
    tensor_dtype = tensor.dtype

    if context.executing_eagerly():
      if dtype is not None and dtype != tensor_dtype:
        return zeros(
            shape_internal(tensor, optimize=optimize), dtype=dtype, name=name)
      return gen_array_ops.zeros_like(tensor, name=name)

    # For now, variant types must be created via zeros_like; as we need to
    # pass the input variant object to the proper zeros callback.

    if (optimize and tensor_shape.is_fully_defined() and
        tensor_dtype != dtypes.variant):
      # We can produce a zeros tensor independent of the value of 'tensor',
      # since the shape is known statically.
      return zeros(tensor_shape, dtype=dtype or tensor_dtype, name=name)

    if dtype is not None and dtype != tensor_dtype and dtype != dtypes.variant:
      return zeros(
          shape_internal(tensor, optimize=optimize), dtype=dtype, name=name)
    else:
      return gen_array_ops.zeros_like(tensor, name=name)


@tf_export(v1=["ones_like"])
@dispatch.add_dispatch_support
def ones_like(tensor, dtype=None, name=None, optimize=True):
  """Creates a tensor with all elements set to 1.

  See also `tf.ones`.

  Given a single tensor (`tensor`), this operation returns a tensor of the same
  type and shape as `tensor` with all elements set to 1. Optionally, you can
  specify a new type (`dtype`) for the returned tensor.

  For example:

  ```python
  tensor = tf.constant([[1, 2, 3], [4, 5, 6]])
  tf.ones_like(tensor)  # [[1, 1, 1], [1, 1, 1]]
  ```

  Args:
    tensor: A `Tensor`.
    dtype: A type for the returned `Tensor`. Must be `float32`, `float64`,
      `int8`, `uint8`, `int16`, `uint16`, `int32`, `int64`, `complex64`,
      `complex128` or `bool`.
    name: A name for the operation (optional).
    optimize: if true, attempt to statically determine the shape of 'tensor' and
      encode it as a constant.

  Returns:
    A `Tensor` with all elements set to 1.
  """
  return ones_like_impl(tensor, dtype, name, optimize)


@tf_export("ones_like", v1=[])
@dispatch.add_dispatch_support
def ones_like_v2(
    input,  # pylint: disable=redefined-builtin
    dtype=None,
    name=None):
  """Creates a tensor of all ones that has the same shape as the input.

  See also `tf.ones`.

  Given a single tensor (`tensor`), this operation returns a tensor of the
  same type and shape as `tensor` with all elements set to 1. Optionally,
  you can use `dtype` to specify a new type for the returned tensor.

  For example:

  >>> tensor = tf.constant([[1, 2, 3], [4, 5, 6]])
  >>> tf.ones_like(tensor)
  <tf.Tensor: shape=(2, 3), dtype=int32, numpy=
    array([[1, 1, 1],
           [1, 1, 1]], dtype=int32)>

  Args:
    input: A `Tensor`.
    dtype: A type for the returned `Tensor`. Must be `float16`, `float32`,
      `float64`, `int8`, `uint8`, `int16`, `uint16`, `int32`, `int64`,
      `complex64`, `complex128`, `bool` or `string`.
    name: A name for the operation (optional).

  Returns:
    A `Tensor` with all elements set to one.
  """
  return ones_like_impl(input, dtype, name, optimize=True)


def ones_like_impl(tensor, dtype, name, optimize=True):
  """Internal implementation for the v1/v2 ones_like API calls."""
  with ops.name_scope(name, "ones_like", [tensor]) as name:
    tensor = ops.convert_to_tensor(tensor, name="tensor")
    ones_shape = shape_internal(tensor, optimize=optimize)
    if dtype is None:
      dtype = tensor.dtype
    ret = ones(ones_shape, dtype=dtype, name=name)
    if not context.executing_eagerly():
      ret.set_shape(tensor.get_shape())
    return ret


@tf_export("ones")
def ones(shape, dtype=dtypes.float32, name=None):
  """Creates a tensor with all elements set to one (1).

  See also `tf.ones_like`.

  This operation returns a tensor of type `dtype` with shape `shape` and
  all elements set to one.

  >>> tf.ones([3, 4], tf.int32)
  <tf.Tensor: shape=(3, 4), dtype=int32, numpy=
  array([[1, 1, 1, 1],
         [1, 1, 1, 1],
         [1, 1, 1, 1]], dtype=int32)>

  Args:
    shape: A `list` of integers, a `tuple` of integers, or
      a 1-D `Tensor` of type `int32`.
    dtype: Optional DType of an element in the resulting `Tensor`. Default is
      `tf.float32`.
    name: Optional string. A name for the operation.

  Returns:
    A `Tensor` with all elements set to one (1).
  """
  dtype = dtypes.as_dtype(dtype).base_dtype
  with ops.name_scope(name, "ones", [shape]) as name:
    one = True if dtype == dtypes.bool else 1
    if not isinstance(shape, ops.Tensor):
      try:
        if not context.executing_eagerly():
          # Create a constant if it won't be very big. Otherwise create a fill
          # op to prevent serialized GraphDefs from becoming too large.
          output = _constant_if_small(one, shape, dtype, name)
          if output is not None:
            return output

        # Go through tensor shapes to get int64-if-needed semantics
        shape = constant_op._tensor_shape_tensor_conversion_function(
            tensor_shape.TensorShape(shape))
      except (TypeError, ValueError):
        # Happens when shape is a list with tensor elements
        shape = ops.convert_to_tensor(shape, dtype=dtypes.int32)
    if not shape._shape_tuple():
      shape = reshape(shape, [-1])  # Ensure it's a vector
    output = fill(shape, constant(one, dtype=dtype), name=name)
  assert output.dtype.base_dtype == dtype
  return output


@tf_export(v1=["placeholder"])
def placeholder(dtype, shape=None, name=None):
  """Inserts a placeholder for a tensor that will be always fed.

  **Important**: This tensor will produce an error if evaluated. Its value must
  be fed using the `feed_dict` optional argument to `Session.run()`,
  `Tensor.eval()`, or `Operation.run()`.

  For example:

  ```python
  x = tf.compat.v1.placeholder(tf.float32, shape=(1024, 1024))
  y = tf.matmul(x, x)

  with tf.compat.v1.Session() as sess:
    print(sess.run(y))  # ERROR: will fail because x was not fed.

    rand_array = np.random.rand(1024, 1024)
    print(sess.run(y, feed_dict={x: rand_array}))  # Will succeed.
  ```

  @compatibility(eager)
  Placeholders are not compatible with eager execution.
  @end_compatibility

  Args:
    dtype: The type of elements in the tensor to be fed.
    shape: The shape of the tensor to be fed (optional). If the shape is not
      specified, you can feed a tensor of any shape.
    name: A name for the operation (optional).

  Returns:
    A `Tensor` that may be used as a handle for feeding a value, but not
    evaluated directly.

  Raises:
    RuntimeError: if eager execution is enabled
  """
  if context.executing_eagerly():
    raise RuntimeError("tf.placeholder() is not compatible with "
                       "eager execution.")

  return gen_array_ops.placeholder(dtype=dtype, shape=shape, name=name)


@tf_export(v1=["placeholder_with_default"])
def placeholder_with_default(input, shape, name=None):  # pylint: disable=redefined-builtin
  """A placeholder op that passes through `input` when its output is not fed.

  Args:
    input: A `Tensor`. The default value to produce when output is not fed.
    shape: A `tf.TensorShape` or list of `int`s. The (possibly partial) shape of
      the tensor.
    name: A name for the operation (optional).

  Returns:
    A `Tensor`. Has the same type as `input`.
  """
  return gen_array_ops.placeholder_with_default(input, shape, name)


@tf_export(v1=["sparse.placeholder", "sparse_placeholder"])
@deprecation.deprecated_endpoints("sparse_placeholder")
def sparse_placeholder(dtype, shape=None, name=None):
  """Inserts a placeholder for a sparse tensor that will be always fed.

  **Important**: This sparse tensor will produce an error if evaluated.
  Its value must be fed using the `feed_dict` optional argument to
  `Session.run()`, `Tensor.eval()`, or `Operation.run()`.

  For example:

  ```python
  x = tf.compat.v1.sparse.placeholder(tf.float32)
  y = tf.sparse.reduce_sum(x)

  with tf.compat.v1.Session() as sess:
    print(sess.run(y))  # ERROR: will fail because x was not fed.

    indices = np.array([[3, 2, 0], [4, 5, 1]], dtype=np.int64)
    values = np.array([1.0, 2.0], dtype=np.float32)
    shape = np.array([7, 9, 2], dtype=np.int64)
    print(sess.run(y, feed_dict={
      x: tf.compat.v1.SparseTensorValue(indices, values, shape)}))  # Will
      succeed.
    print(sess.run(y, feed_dict={
      x: (indices, values, shape)}))  # Will succeed.

    sp = tf.sparse.SparseTensor(indices=indices, values=values,
                                dense_shape=shape)
    sp_value = sp.eval(session=sess)
    print(sess.run(y, feed_dict={x: sp_value}))  # Will succeed.
  ```

  @compatibility{eager} Placeholders are not compatible with eager execution.

  Args:
    dtype: The type of `values` elements in the tensor to be fed.
    shape: The shape of the tensor to be fed (optional). If the shape is not
      specified, you can feed a sparse tensor of any shape.
    name: A name for prefixing the operations (optional).

  Returns:
    A `SparseTensor` that may be used as a handle for feeding a value, but not
    evaluated directly.

  Raises:
    RuntimeError: if eager execution is enabled
  """
  if context.executing_eagerly():
    raise RuntimeError("`sparse_placeholder` is not compatible with "
                       "eager execution.")

  shape_name = (name + "/shape") if name is not None else None
  default_shape_name = (name + "/shape_default") if name is not None else None
  if shape is None:
    rank = None
    dense_shape = placeholder(dtypes.int64, shape=[rank], name=shape_name)
    dense_shape_default = tensor_util.constant_value_as_shape(dense_shape)
  else:
    if isinstance(shape, ops.Tensor):
      rank = shape.get_shape()[0]
      dense_shape_default = tensor_util.constant_value_as_shape(shape)
    else:
      rank = len(shape)
      # determine the shape, to override the `.shape` property of the
      # `SparseTensor`
      dense_shape_default = tensor_shape.TensorShape(
          tuple(None if dim == -1 else dim for dim in shape))
      shape = tuple(-1 if dim is None else dim for dim in shape)
      shape = ops.convert_to_tensor(
          shape, dtype=dtypes.int64, name=default_shape_name)

    # `dense_shape` needs to be feedable (for users that treat this as an
    # actual placeholder). `constant_value_as_shape` sets constants to
    # not-feedable. placeholder_with_default works, but blocks `SparseTensor`
    # from reading the default value back out.
    dense_shape = placeholder_with_default(
        shape, shape=shape.shape, name=shape_name)

  result = sparse_tensor.SparseTensor(
      values=placeholder(
          dtype,
          shape=[None],
          name=(name + "/values") if name is not None else None),
      indices=placeholder(
          dtypes.int64,
          shape=[None, rank],
          name=(name + "/indices") if name is not None else None),
      dense_shape=dense_shape)

  # Now the SparseTensor.shape is a list of `None`s, since it couldn't read the
  # default shape out of the placeholder. Override that
  # shape to be the value determined here, so partial shapes can be
  # propagated.
  result._dense_shape_default = dense_shape_default
  return result

# pylint: enable=redefined-outer-name


@tf_export("pad", v1=[])
def pad_v2(tensor, paddings, mode="CONSTANT", constant_values=0, name=None):
  """Pads a tensor.

  This operation pads a `tensor` according to the `paddings` you specify.
  `paddings` is an integer tensor with shape `[n, 2]`, where n is the rank of
  `tensor`. For each dimension D of `input`, `paddings[D, 0]` indicates how
  many values to add before the contents of `tensor` in that dimension, and
  `paddings[D, 1]` indicates how many values to add after the contents of
  `tensor` in that dimension. If `mode` is "REFLECT" then both `paddings[D, 0]`
  and `paddings[D, 1]` must be no greater than `tensor.dim_size(D) - 1`. If
  `mode` is "SYMMETRIC" then both `paddings[D, 0]` and `paddings[D, 1]` must be
  no greater than `tensor.dim_size(D)`.

  The padded size of each dimension D of the output is:

  `paddings[D, 0] + tensor.dim_size(D) + paddings[D, 1]`

  For example:

  ```python
  t = tf.constant([[1, 2, 3], [4, 5, 6]])
  paddings = tf.constant([[1, 1,], [2, 2]])
  # 'constant_values' is 0.
  # rank of 't' is 2.
  tf.pad(t, paddings, "CONSTANT")  # [[0, 0, 0, 0, 0, 0, 0],
                                   #  [0, 0, 1, 2, 3, 0, 0],
                                   #  [0, 0, 4, 5, 6, 0, 0],
                                   #  [0, 0, 0, 0, 0, 0, 0]]

  tf.pad(t, paddings, "REFLECT")  # [[6, 5, 4, 5, 6, 5, 4],
                                  #  [3, 2, 1, 2, 3, 2, 1],
                                  #  [6, 5, 4, 5, 6, 5, 4],
                                  #  [3, 2, 1, 2, 3, 2, 1]]

  tf.pad(t, paddings, "SYMMETRIC")  # [[2, 1, 1, 2, 3, 3, 2],
                                    #  [2, 1, 1, 2, 3, 3, 2],
                                    #  [5, 4, 4, 5, 6, 6, 5],
                                    #  [5, 4, 4, 5, 6, 6, 5]]
  ```

  Args:
    tensor: A `Tensor`.
    paddings: A `Tensor` of type `int32`.
    mode: One of "CONSTANT", "REFLECT", or "SYMMETRIC" (case-insensitive)
    constant_values: In "CONSTANT" mode, the scalar pad value to use. Must be
      same type as `tensor`.
    name: A name for the operation (optional).

  Returns:
    A `Tensor`. Has the same type as `tensor`.

  Raises:
    ValueError: When mode is not one of "CONSTANT", "REFLECT", or "SYMMETRIC".
  """
  return pad(tensor, paddings, mode, name, constant_values)


@tf_export(v1=["pad"])
def pad(tensor, paddings, mode="CONSTANT", name=None, constant_values=0):  # pylint: disable=invalid-name
  """Pads a tensor.

  This operation pads a `tensor` according to the `paddings` you specify.
  `paddings` is an integer tensor with shape `[n, 2]`, where n is the rank of
  `tensor`. For each dimension D of `input`, `paddings[D, 0]` indicates how
  many values to add before the contents of `tensor` in that dimension, and
  `paddings[D, 1]` indicates how many values to add after the contents of
  `tensor` in that dimension. If `mode` is "REFLECT" then both `paddings[D, 0]`
  and `paddings[D, 1]` must be no greater than `tensor.dim_size(D) - 1`. If
  `mode` is "SYMMETRIC" then both `paddings[D, 0]` and `paddings[D, 1]` must be
  no greater than `tensor.dim_size(D)`.

  The padded size of each dimension D of the output is:

  `paddings[D, 0] + tensor.dim_size(D) + paddings[D, 1]`

  For example:

  ```python
  t = tf.constant([[1, 2, 3], [4, 5, 6]])
  paddings = tf.constant([[1, 1,], [2, 2]])
  # 'constant_values' is 0.
  # rank of 't' is 2.
  tf.pad(t, paddings, "CONSTANT")  # [[0, 0, 0, 0, 0, 0, 0],
                                   #  [0, 0, 1, 2, 3, 0, 0],
                                   #  [0, 0, 4, 5, 6, 0, 0],
                                   #  [0, 0, 0, 0, 0, 0, 0]]

  tf.pad(t, paddings, "REFLECT")  # [[6, 5, 4, 5, 6, 5, 4],
                                  #  [3, 2, 1, 2, 3, 2, 1],
                                  #  [6, 5, 4, 5, 6, 5, 4],
                                  #  [3, 2, 1, 2, 3, 2, 1]]

  tf.pad(t, paddings, "SYMMETRIC")  # [[2, 1, 1, 2, 3, 3, 2],
                                    #  [2, 1, 1, 2, 3, 3, 2],
                                    #  [5, 4, 4, 5, 6, 6, 5],
                                    #  [5, 4, 4, 5, 6, 6, 5]]
  ```

  Args:
    tensor: A `Tensor`.
    paddings: A `Tensor` of type `int32`.
    mode: One of "CONSTANT", "REFLECT", or "SYMMETRIC" (case-insensitive)
    name: A name for the operation (optional).
    constant_values: In "CONSTANT" mode, the scalar pad value to use. Must be
      same type as `tensor`.

  Returns:
    A `Tensor`. Has the same type as `tensor`.

  Raises:
    ValueError: When mode is not one of "CONSTANT", "REFLECT", or "SYMMETRIC".
  """

  # Convert lower/mixed case to upper for NumPy compatibility
  # NumPy uses all lower-case modes.
  mode = mode.upper()
  if mode == "CONSTANT":
    # TODO(rjryan): Once the forward compatibility period (3 weeks) have passed
    # remove the "Pad" fallback here.
    if not tensor_util.is_tensor(constant_values) and constant_values == 0:
      result = gen_array_ops.pad(tensor, paddings, name=name)
    else:
      result = gen_array_ops.pad_v2(
          tensor, paddings, constant_values, name=name)
  elif mode == "REFLECT":
    result = gen_array_ops.mirror_pad(
        tensor, paddings, mode="REFLECT", name=name)
  elif mode == "SYMMETRIC":
    result = gen_array_ops.mirror_pad(
        tensor, paddings, mode="SYMMETRIC", name=name)
  else:
    raise ValueError("Unknown padding mode: %s" % mode)

  # Restore shape information where possible.
  if not context.executing_eagerly():
    paddings_constant = _get_paddings_constant(paddings)
    input_shape = (
        tensor_shape.TensorShape(tensor.shape)
        if isinstance(tensor, ops.Tensor) else result.op.inputs[0].shape)
    if (input_shape.ndims is not None and
        not result.shape.is_fully_defined() and paddings_constant is not None):
      new_shape = []
      for padding, dim in zip(paddings_constant, input_shape.as_list()):
        if padding is None or dim is None or any((x is None for x in padding)):
          new_shape.append(None)
        else:
          new_shape.append(sum(padding) + dim)
      result.set_shape(new_shape)

  return result


def _get_paddings_constant(paddings):
  """Helper to get the constant values of the paddings arg to pad().

  Used under V1 graph mode to facilitate computation of the shape of the output
  tensor of `pad()`.

  Args:
    paddings: The same paddings arg as passed to pad(). Can be a Tensor, or
      a nested list or tuple of Tensor and/or numbers.

  Returns:
    A nested list or numbers or `None`, in which `None` indicates unknown
    padding size.
  """
  if isinstance(paddings, ops.Tensor):
    return tensor_util.constant_value(paddings, partial=True)
  elif isinstance(paddings, (list, tuple)):
    return [_get_paddings_constant(x) for x in paddings]
  else:
    return paddings


@tf_export("meshgrid")
def meshgrid(*args, **kwargs):
  """Broadcasts parameters for evaluation on an N-D grid.

  Given N one-dimensional coordinate arrays `*args`, returns a list `outputs`
  of N-D coordinate arrays for evaluating expressions on an N-D grid.

  Notes:

  `meshgrid` supports cartesian ('xy') and matrix ('ij') indexing conventions.
  When the `indexing` argument is set to 'xy' (the default), the broadcasting
  instructions for the first two dimensions are swapped.

  Examples:

  Calling `X, Y = meshgrid(x, y)` with the tensors

  ```python
  x = [1, 2, 3]
  y = [4, 5, 6]
  X, Y = tf.meshgrid(x, y)
  # X = [[1, 2, 3],
  #      [1, 2, 3],
  #      [1, 2, 3]]
  # Y = [[4, 4, 4],
  #      [5, 5, 5],
  #      [6, 6, 6]]
  ```

  Args:
    *args: `Tensor`s with rank 1.
    **kwargs:
      - indexing: Either 'xy' or 'ij' (optional, default: 'xy').
      - name: A name for the operation (optional).

  Returns:
    outputs: A list of N `Tensor`s with rank N.

  Raises:
    TypeError: When no keyword arguments (kwargs) are passed.
    ValueError: When indexing keyword argument is not one of `xy` or `ij`.
  """

  indexing = kwargs.pop("indexing", "xy")
  name = kwargs.pop("name", "meshgrid")
  if kwargs:
    key = list(kwargs.keys())[0]
    raise TypeError("'{}' is an invalid keyword argument "
                    "for this function".format(key))

  if indexing not in ("xy", "ij"):
    raise ValueError("indexing parameter must be either 'xy' or 'ij'")

  with ops.name_scope(name, "meshgrid", args) as name:
    ndim = len(args)
    s0 = (1,) * ndim

    # Prepare reshape by inserting dimensions with size 1 where needed
    output = []
    for i, x in enumerate(args):
      output.append(reshape(stack(x), (s0[:i] + (-1,) + s0[i + 1::])))
    # Create parameters for broadcasting each tensor to the full size
    shapes = [size(x) for x in args]

    output_dtype = ops.convert_to_tensor(args[0]).dtype.base_dtype

    if indexing == "xy" and ndim > 1:
      output[0] = reshape(output[0], (1, -1) + (1,) * (ndim - 2))
      output[1] = reshape(output[1], (-1, 1) + (1,) * (ndim - 2))
      shapes[0], shapes[1] = shapes[1], shapes[0]

    # TODO(nolivia): improve performance with a broadcast
    mult_fact = ones(shapes, output_dtype)
    return [x * mult_fact for x in output]


NEW_AXIS = -1
SHRINK_AXIS = -2


# PEP-8 naming
# pylint: disable=invalid-name,redefined-outer-name
def _compute_size_of_strided_dim(shrink, spec, size):
  """Computes the size of a single strided slice dimension."""

  unknown = None  # Document what None means here.
  use_full_range = None  # Document other use of None.
  # if this is a shrink axis (i.e. a non-range index)
  # it either will produce an error or return 1
  if shrink:
    return 1
  if size is unknown or size.value is unknown:
    return unknown
  size = size.value
  stride = spec.step
  if stride is not unknown:
    if stride == 0:
      return unknown
    stride = spec.step
    valid_range = [0, size] if stride > 0 else [-1, size - 1]

    # PEP-8 naming
    # pylint: disable=invalid-name
    def canonical(x, c):
      if x is use_full_range:
        return valid_range[c] if stride > 0 else valid_range[(c + 1) & 1]
      else:
        x_fwd = size + x if x < 0 else x  # make negative indices positive
        return max(valid_range[0], min(valid_range[1], x_fwd))

    begin = canonical(spec.start, 0)
    end = canonical(spec.stop, 1)
    interval_length = end - begin
    if interval_length == 0 or ((interval_length < 0) != (stride < 0)):
      return 0
    else:
      remainder = 1 if interval_length % stride != 0 else 0
      return interval_length // stride + remainder
  else:
    return unknown  # unknown because stride is unknown


def _TileGradShape(op):
  """Shape function for the TileGrad op."""
  multiples_shape = op.inputs[1].get_shape().with_rank(1)
  input_shape = op.inputs[0].get_shape().with_rank(multiples_shape[0])
  # NOTE(mrry): Represent `multiples` as a `TensorShape` because (i)
  # it is a vector of non-negative integers, and (ii) doing so allows
  # us to handle partially-known multiples.
  multiples = tensor_util.constant_value_as_shape(op.inputs[1]).with_rank(
      input_shape.ndims)
  if multiples.ndims is None:
    return [tensor_shape.unknown_shape()]
  else:
    output_dims = []
    for dim, multiple in zip(input_shape.dims, multiples.dims):
      output_dims.append(dim // multiple)
    return [tensor_shape.TensorShape(output_dims)]


@tf_export("edit_distance")
def edit_distance(hypothesis, truth, normalize=True, name="edit_distance"):
  """Computes the Levenshtein distance between sequences.

  This operation takes variable-length sequences (`hypothesis` and `truth`),
  each provided as a `SparseTensor`, and computes the Levenshtein distance.
  You can normalize the edit distance by length of `truth` by setting
  `normalize` to true.

  For example:

  Given the following input,
  * `hypothesis` is a `tf.SparseTensor` of shape `(2, 1, 1)`
  * `truth` is a `tf.SparseTensor` of shape `(2, 2, 2)`

  >>> hypothesis = tf.SparseTensor(
  ...   [[0, 0, 0],
  ...    [1, 0, 0]],
  ...   ["a", "b"],
  ...   (2, 1, 1))
  >>> truth = tf.SparseTensor(
  ...   [[0, 1, 0],
  ...    [1, 0, 0],
  ...    [1, 0, 1],
  ...    [1, 1, 0]],
  ...    ["a", "b", "c", "a"],
  ...    (2, 2, 2))
  >>> tf.edit_distance(hypothesis, truth, normalize=True)
  <tf.Tensor: shape=(2, 2), dtype=float32, numpy=
  array([[inf, 1. ],
         [0.5, 1. ]], dtype=float32)>

  The operaton returns a dense Tensor of shape `(2, 2)` with
  edit distances normalized by `truth` lengths.

  **Note**: It is possible to calculate edit distance between two
  sparse tensors with variable-length values. However, attempting to create
  them while eager execution is enabled will result in a `ValueError`.

  For the following  inputs,

  ```python
<<<<<<< HEAD
  # 'hypothesis' is a tensor of shape `(2, 1)` with variable-length values:
  hypothesis = tf.SparseTensor(
    [[0, 0],
     [1,0]],
    ["a", "b"],
    (2, 1))

  # 'truth' is a tensor of shape `(2, 2)` with variable-length values:
  truth = tf.SparseTensor(
    [[0, 1],
     [1, 0],
     [1, 1]],
    ["a", ["b", "c"], "a"],
    (2, 2))
=======
  # 'hypothesis' is a tensor of shape `[2, 1]` with variable-length values:
  #   (0,0) = ["a"]
  #   (1,0) = ["b"]
  hypothesis = tf.sparse.SparseTensor(
      [[0, 0, 0],
       [1, 0, 0]],
      ["a", "b"],
      (2, 1, 1))

  # 'truth' is a tensor of shape `[2, 2]` with variable-length values:
  #   (0,0) = []
  #   (0,1) = ["a"]
  #   (1,0) = ["b", "c"]
  #   (1,1) = ["a"]
  truth = tf.sparse.SparseTensor(
      [[0, 1, 0],
       [1, 0, 0],
       [1, 0, 1],
       [1, 1, 0]],
      ["a", "b", "c", "a"],
      (2, 2, 2))
>>>>>>> 1381fc8e

  normalize = True

  # The output would be a dense Tensor of shape `(2,)`, with edit distances
  noramlized by 'truth' lengths.
  # output => array([0., 0.5], dtype=float32)
  ```

  Args:
    hypothesis: A `SparseTensor` containing hypothesis sequences.
    truth: A `SparseTensor` containing truth sequences.
    normalize: A `bool`. If `True`, normalizes the Levenshtein distance by
      length of `truth.`
    name: A name for the operation (optional).

  Returns:
    A dense `Tensor` with rank `R - 1`, where R is the rank of the
    `SparseTensor` inputs `hypothesis` and `truth`.

  Raises:
    TypeError: If either `hypothesis` or `truth` are not a `SparseTensor`.
  """
  if not isinstance(
      hypothesis,
      (sparse_tensor.SparseTensor, sparse_tensor.SparseTensorValue)):
    raise TypeError("Hypothesis must be a SparseTensor.")
  if not isinstance(
      truth, (sparse_tensor.SparseTensor, sparse_tensor.SparseTensorValue)):
    raise TypeError("Truth must be a SparseTensor.")

  return gen_array_ops.edit_distance(
      hypothesis.indices,
      hypothesis.values,
      hypothesis.dense_shape,
      truth.indices,
      truth.values,
      truth.dense_shape,
      normalize=normalize,
      name=name)


@ops.RegisterGradient("FakeQuantWithMinMaxArgs")
def _FakeQuantWithMinMaxArgsGradient(op, grad):
  """Gradient for FakeQuantWithMinMaxArgs op."""
  return fake_quant_with_min_max_args_gradient(
      grad,
      op.inputs[0],
      min=op.get_attr("min"),
      max=op.get_attr("max"),
      num_bits=op.get_attr("num_bits"),
      narrow_range=op.get_attr("narrow_range"))


@ops.RegisterGradient("FakeQuantWithMinMaxVars")
def _FakeQuantWithMinMaxVarsGradient(op, grad):
  """Gradient for FakeQuantWithMinMaxVars op."""
  return fake_quant_with_min_max_vars_gradient(
      grad,
      op.inputs[0],
      op.inputs[1],
      op.inputs[2],
      num_bits=op.get_attr("num_bits"),
      narrow_range=op.get_attr("narrow_range"))


@ops.RegisterGradient("FakeQuantWithMinMaxVarsPerChannel")
def _FakeQuantWithMinMaxVarsPerChannelGradient(op, grad):
  """Gradient for FakeQuantWithMinMaxVarsPerChannel op."""
  return fake_quant_with_min_max_vars_per_channel_gradient(
      grad,
      op.inputs[0],
      op.inputs[1],
      op.inputs[2],
      num_bits=op.get_attr("num_bits"),
      narrow_range=op.get_attr("narrow_range"))


@tf_export("required_space_to_batch_paddings")
def required_space_to_batch_paddings(input_shape,
                                     block_shape,
                                     base_paddings=None,
                                     name=None):
  """Calculate padding required to make block_shape divide input_shape.

  This function can be used to calculate a suitable paddings argument for use
  with space_to_batch_nd and batch_to_space_nd.

  Args:
    input_shape: int32 Tensor of shape [N].
    block_shape: int32 Tensor of shape [N].
    base_paddings: Optional int32 Tensor of shape [N, 2].  Specifies the minimum
      amount of padding to use.  All elements must be >= 0.  If not specified,
      defaults to 0.
    name: string.  Optional name prefix.

  Returns:
    (paddings, crops), where:

    `paddings` and `crops` are int32 Tensors of rank 2 and shape [N, 2]
    satisfying:

        paddings[i, 0] = base_paddings[i, 0].
        0 <= paddings[i, 1] - base_paddings[i, 1] < block_shape[i]
        (input_shape[i] + paddings[i, 0] + paddings[i, 1]) % block_shape[i] == 0

        crops[i, 0] = 0
        crops[i, 1] = paddings[i, 1] - base_paddings[i, 1]

  Raises: ValueError if called with incompatible shapes.
  """
  with ops.name_scope(name, "required_space_to_batch_paddings",
                      [input_shape, block_shape]):
    input_shape = ops.convert_to_tensor(
        input_shape, dtype=dtypes.int32, name="input_shape")
    block_shape = ops.convert_to_tensor(
        block_shape, dtype=dtypes.int32, name="block_shape")

    block_shape.get_shape().assert_is_fully_defined()
    block_shape.get_shape().assert_has_rank(1)
    num_block_dims = block_shape.get_shape().dims[0].value
    if num_block_dims == 0:
      return zeros([0, 2], dtypes.int32), zeros([0, 2], dtypes.int32)

    input_shape.get_shape().assert_is_compatible_with([num_block_dims])

    if base_paddings is not None:
      base_paddings = ops.convert_to_tensor(
          base_paddings, dtype=dtypes.int32, name="base_paddings")
      base_paddings.get_shape().assert_is_compatible_with([num_block_dims, 2])
    else:
      base_paddings = zeros([num_block_dims, 2], dtypes.int32)

    const_block_shape = tensor_util.constant_value(block_shape)
    const_input_shape = tensor_util.constant_value(input_shape)
    const_base_paddings = tensor_util.constant_value(base_paddings)
    if (const_block_shape is not None and const_input_shape is not None and
        const_base_paddings is not None):
      block_shape = const_block_shape
      input_shape = const_input_shape
      base_paddings = const_base_paddings

    # Use same expression for both constant and non-constant case.
    pad_start = base_paddings[:, 0]
    orig_pad_end = base_paddings[:, 1]
    full_input_shape = input_shape + pad_start + orig_pad_end
    pad_end_extra = (block_shape - full_input_shape % block_shape) % block_shape
    pad_end = orig_pad_end + pad_end_extra

    result_paddings = stack(
        [[pad_start[i], pad_end[i]] for i in range(num_block_dims)],
        name="paddings")
    result_crops = stack([[0, pad_end_extra[i]] for i in range(num_block_dims)],
                         name="crops")
    return result_paddings, result_crops


@tf_export(v1=["nn.space_to_batch", "space_to_batch"])
@deprecation.deprecated_endpoints("space_to_batch")
def space_to_batch(  # pylint: disable=missing-docstring
    input,  # pylint: disable=redefined-builtin
    paddings,
    block_size=None,
    name=None,
    block_shape=None):  # pylint: disable=redefined-builtin
  block_size = deprecation.deprecated_argument_lookup("block_shape",
                                                      block_shape, "block_size",
                                                      block_size)
  result = space_to_batch_nd(
      input,
      paddings=paddings,
      block_shape=np.array([block_size, block_size], dtype=np.int64),
      name=name)
  result.set_shape(result.get_shape().with_rank(4))
  return result


space_to_batch.__doc__ = gen_array_ops.space_to_batch.__doc__


@tf_export("space_to_batch", "nn.space_to_batch", v1=[])
def space_to_batch_v2(input, block_shape, paddings, name=None):  # pylint: disable=redefined-builtin
  return space_to_batch_nd(input, block_shape, paddings, name)


space_to_batch_v2.__doc__ = gen_array_ops.space_to_batch_nd.__doc__


@tf_export(v1=["nn.space_to_depth", "space_to_depth"])
@deprecation.deprecated_endpoints("space_to_depth")
def space_to_depth(input, block_size, name=None, data_format="NHWC"):  # pylint: disable=redefined-builtin
  return gen_array_ops.space_to_depth(input, block_size, data_format, name=name)


space_to_depth.__doc__ = gen_array_ops.space_to_depth.__doc__


@tf_export("nn.space_to_depth", v1=[])
def space_to_depth_v2(input, block_size, data_format="NHWC", name=None):  # pylint: disable=redefined-builtin
  return gen_array_ops.space_to_depth(input, block_size, data_format, name=name)


space_to_depth_v2.__doc__ = gen_array_ops.space_to_depth.__doc__


@tf_export(v1=["nn.depth_to_space", "depth_to_space"])
@deprecation.deprecated_endpoints("depth_to_space")
def depth_to_space(input, block_size, name=None, data_format="NHWC"):  # pylint: disable=redefined-builtin
  return gen_array_ops.depth_to_space(input, block_size, data_format, name=name)


depth_to_space.__doc__ = gen_array_ops.depth_to_space.__doc__


@tf_export("nn.depth_to_space", v1=[])
def depth_to_space_v2(input, block_size, data_format="NHWC", name=None):  # pylint: disable=redefined-builtin
  return gen_array_ops.depth_to_space(input, block_size, data_format, name=name)


depth_to_space_v2.__doc__ = gen_array_ops.depth_to_space.__doc__


@tf_export(v1=["batch_to_space"])
def batch_to_space(input, crops, block_size, name=None, block_shape=None):  # pylint: disable=redefined-builtin,missing-docstring
  block_size = deprecation.deprecated_argument_lookup("block_shape",
                                                      block_shape, "block_size",
                                                      block_size)
  result = batch_to_space_nd(
      input,
      crops=crops,
      block_shape=np.array([block_size, block_size], dtype=np.int64),
      name=name)
  result.set_shape(result.get_shape().with_rank(4))
  return result


batch_to_space.__doc__ = gen_array_ops.batch_to_space.__doc__


@tf_export("batch_to_space", v1=[])
def batch_to_space_v2(input, block_shape, crops, name=None):  # pylint: disable=redefined-builtin
  """BatchToSpace for N-D tensors of type T.

  This operation reshapes the "batch" dimension 0 into `M + 1` dimensions of
  shape `block_shape + [batch]`, interleaves these blocks back into the grid
  defined by the spatial dimensions `[1, ..., M]`, to obtain a result with the
  same rank as the input.  The spatial dimensions of this intermediate result
  are then optionally cropped according to `crops` to produce the output.  This
  is the reverse of SpaceToBatch (see `tf.space_to_batch`).

  Args:
    input: A N-D `Tensor` with shape `input_shape = [batch] + spatial_shape +
      remaining_shape`, where `spatial_shape` has M dimensions.
    block_shape: A 1-D `Tensor` with shape [M]. Must be one of the following
      types: `int32`, `int64`. All values must be >= 1. For backwards
      compatibility with TF 1.0, this parameter may be an int, in which case it
      is converted to
      `numpy.array([block_shape, block_shape],
      dtype=numpy.int64)`.
    crops: A  2-D `Tensor` with shape `[M, 2]`. Must be one of the
      following types: `int32`, `int64`. All values must be >= 0.
      `crops[i] = [crop_start, crop_end]` specifies the amount to crop from
      input dimension `i + 1`, which corresponds to spatial dimension `i`.
      It is required that
      `crop_start[i] + crop_end[i] <= block_shape[i] * input_shape[i + 1]`.
      This operation is equivalent to the following steps:
      1. Reshape `input` to `reshaped` of shape: [block_shape[0], ...,
        block_shape[M-1], batch / prod(block_shape), input_shape[1], ...,
        input_shape[N-1]]
      2. Permute dimensions of `reshaped` to produce `permuted` of shape
         [batch / prod(block_shape),  input_shape[1], block_shape[0], ...,
         input_shape[M], block_shape[M-1], input_shape[M+1],
        ..., input_shape[N-1]]
      3. Reshape `permuted` to produce `reshaped_permuted` of shape
         [batch / prod(block_shape), input_shape[1] * block_shape[0], ...,
         input_shape[M] * block_shape[M-1], input_shape[M+1], ...,
         input_shape[N-1]]
      4. Crop the start and end of dimensions `[1, ..., M]` of
         `reshaped_permuted` according to `crops` to produce the output
         of shape:
         [batch / prod(block_shape),  input_shape[1] *
           block_shape[0] - crops[0,0] - crops[0,1], ..., input_shape[M] *
           block_shape[M-1] - crops[M-1,0] - crops[M-1,1],  input_shape[M+1],
           ..., input_shape[N-1]]
      Some Examples:
      (1) For the following input of shape `[4, 1, 1, 1]`,
         `block_shape = [2, 2]`, and `crops = [[0, 0], [0, 0]]`:
         ```python
         [[[[1]]],
          [[[2]]],
          [[[3]]],
          [[[4]]]]
         ```
         The output tensor has shape `[1, 2, 2, 1]` and value:
         ``` x = [[[[1], [2]],
                   [[3], [4]]]] ```
      (2) For the following input of shape `[4, 1, 1, 3]`,
         `block_shape = [2, 2]`, and `crops = [[0, 0], [0, 0]]`:
         ```python
         [[[1,  2,   3]],
          [[4,  5,   6]],
          [[7,  8,   9]],
          [[10, 11, 12]]]
         ```
         The output tensor has shape `[1, 2, 2, 3]` and value:
         ```python
         x = [[[[1, 2, 3], [4,  5,  6 ]],
               [[7, 8, 9], [10, 11, 12]]]]
         ```
      (3) For the following
         input of shape `[4, 2, 2, 1]`,
         `block_shape = [2, 2]`, and `crops = [[0, 0], [0, 0]]`:
         ```python
         x = [[[[1], [3]], [[ 9], [11]]],
              [[[2], [4]], [[10], [12]]],
              [[[5], [7]], [[13], [15]]],
              [[[6], [8]], [[14], [16]]]]
         ```
         The output tensor has shape `[1, 4, 4, 1]` and value:
         ```python
         x = [[[1],  [2],  [ 3], [ 4]],
              [[5],  [6],  [ 7], [ 8]],
              [[9],  [10], [11], [12]],
              [[13], [14], [15], [16]]]
         ```
       (4) For the following input of shape
          `[8, 1, 3, 1]`,
          `block_shape = [2, 2]`, and `crops = [[0, 0], [2, 0]]`:
          ```python
          x = [[[[0], [ 1], [ 3]]],
               [[[0], [ 9], [11]]],
               [[[0], [ 2], [ 4]]],
               [[[0], [10], [12]]],
               [[[0], [ 5], [ 7]]],
               [[[0], [13], [15]]],
               [[[0], [ 6], [ 8]]],
               [[[0], [14], [16]]]]
          ```
          The output tensor has shape `[2, 2, 4, 1]` and value:
          ```python
          x = [[[[ 1], [ 2], [ 3], [ 4]],
                [[ 5], [ 6], [ 7], [ 8]]],
               [[[ 9], [10], [11], [12]],
                [[13], [14], [15], [16]]]] ```
    name: A name for the operation (optional).

  Returns:
    A `Tensor`. Has the same type as `input`.
  """
  if isinstance(block_shape, int):
    block_shape = np.array([block_shape, block_shape], dtype=np.int64)

  return batch_to_space_nd(
      input=input, block_shape=block_shape, crops=crops, name=name)


@tf_export("one_hot")
@dispatch.add_dispatch_support
def one_hot(indices,
            depth,
            on_value=None,
            off_value=None,
            axis=None,
            dtype=None,
            name=None):
  """Returns a one-hot tensor.

  The locations represented by indices in `indices` take value `on_value`,
  while all other locations take value `off_value`.

  `on_value` and `off_value` must have matching data types. If `dtype` is also
  provided, they must be the same data type as specified by `dtype`.

  If `on_value` is not provided, it will default to the value `1` with type
  `dtype`

  If `off_value` is not provided, it will default to the value `0` with type
  `dtype`

  If the input `indices` is rank `N`, the output will have rank `N+1`. The
  new axis is created at dimension `axis` (default: the new axis is appended
  at the end).

  If `indices` is a scalar the output shape will be a vector of length `depth`

  If `indices` is a vector of length `features`, the output shape will be:

  ```
    features x depth if axis == -1
    depth x features if axis == 0
  ```

  If `indices` is a matrix (batch) with shape `[batch, features]`, the output
  shape will be:

  ```
    batch x features x depth if axis == -1
    batch x depth x features if axis == 1
    depth x batch x features if axis == 0
  ```

  If `indices` is a RaggedTensor, the 'axis' argument must be positive and refer
  to a non-ragged axis. The output will be equivalent to applying 'one_hot' on
  the values of the RaggedTensor, and creating a new RaggedTensor from the
  result.

  If `dtype` is not provided, it will attempt to assume the data type of
  `on_value` or `off_value`, if one or both are passed in. If none of
  `on_value`, `off_value`, or `dtype` are provided, `dtype` will default to the
  value `tf.float32`.

  Note: If a non-numeric data type output is desired (`tf.string`, `tf.bool`,
  etc.), both `on_value` and `off_value` _must_ be provided to `one_hot`.

  For example:

  ```python
  indices = [0, 1, 2]
  depth = 3
  tf.one_hot(indices, depth)  # output: [3 x 3]
  # [[1., 0., 0.],
  #  [0., 1., 0.],
  #  [0., 0., 1.]]

  indices = [0, 2, -1, 1]
  depth = 3
  tf.one_hot(indices, depth,
             on_value=5.0, off_value=0.0,
             axis=-1)  # output: [4 x 3]
  # [[5.0, 0.0, 0.0],  # one_hot(0)
  #  [0.0, 0.0, 5.0],  # one_hot(2)
  #  [0.0, 0.0, 0.0],  # one_hot(-1)
  #  [0.0, 5.0, 0.0]]  # one_hot(1)

  indices = [[0, 2], [1, -1]]
  depth = 3
  tf.one_hot(indices, depth,
             on_value=1.0, off_value=0.0,
             axis=-1)  # output: [2 x 2 x 3]
  # [[[1.0, 0.0, 0.0],   # one_hot(0)
  #   [0.0, 0.0, 1.0]],  # one_hot(2)
  #  [[0.0, 1.0, 0.0],   # one_hot(1)
  #   [0.0, 0.0, 0.0]]]  # one_hot(-1)

  indices = tf.ragged.constant([[0, 1], [2]])
  depth = 3
  tf.one_hot(indices, depth)  # output: [2 x None x 3]
  # [[[1., 0., 0.],
  #   [0., 1., 0.]],
  #  [[0., 0., 1.]]]
  ```

  Args:
    indices: A `Tensor` of indices.
    depth: A scalar defining the depth of the one hot dimension.
    on_value: A scalar defining the value to fill in output when `indices[j]
      = i`. (default: 1)
    off_value: A scalar defining the value to fill in output when `indices[j]
      != i`. (default: 0)
    axis: The axis to fill (default: -1, a new inner-most axis).
    dtype: The data type of the output tensor.
    name: A name for the operation (optional).

  Returns:
    output: The one-hot tensor.

  Raises:
    TypeError: If dtype of either `on_value` or `off_value` don't match `dtype`
    TypeError: If dtype of `on_value` and `off_value` don't match one another
  """
  with ops.name_scope(
      name, "one_hot",
      [indices, depth, on_value, off_value, axis, dtype]) as name:
    on_exists = on_value is not None
    off_exists = off_value is not None

    if on_exists:
      on_value = ops.convert_to_tensor(on_value, dtype_hint=dtype)
    if off_exists:
      off_value = ops.convert_to_tensor(off_value, dtype_hint=dtype)

    on_dtype = on_value.dtype.base_dtype if on_exists else None
    off_dtype = off_value.dtype.base_dtype if off_exists else None

    if on_exists or off_exists:
      if dtype is not None:
        # Ensure provided on_value and/or off_value match dtype
        if on_exists and on_dtype != dtype:
          raise TypeError("dtype {0} of on_value does not match "
                          "dtype parameter {1}".format(on_dtype, dtype))
        if off_exists and off_dtype != dtype:
          raise TypeError("dtype {0} of off_value does not match "
                          "dtype parameter {1}".format(off_dtype, dtype))
      else:
        # dtype not provided: automatically assign it
        dtype = on_dtype if on_exists else off_dtype
    elif dtype is None:
      # None of on_value, off_value, or dtype provided. Default dtype to float32
      dtype = dtypes.float32

    if not on_exists:
      # on_value not provided: assign to value 1 of type dtype
      on_value = ops.convert_to_tensor(1, dtype, name="on_value")
      on_dtype = dtype
    if not off_exists:
      # off_value not provided: assign to value 0 of type dtype
      off_value = ops.convert_to_tensor(0, dtype, name="off_value")
      off_dtype = dtype

    if on_dtype != off_dtype:
      raise TypeError("dtype {0} of on_value does not match "
                      "dtype {1} of off_value".format(on_dtype, off_dtype))

    return gen_array_ops.one_hot(indices, depth, on_value, off_value, axis,
                                 name)


def _all_dimensions(x):
  """Returns a 1D-tensor listing all dimensions in x."""
  # Fast path: avoid creating Rank and Range ops if ndims is known.
  if isinstance(x, ops.Tensor) and x.get_shape().ndims is not None:
    return constant_op.constant(
        np.arange(x.get_shape().ndims), dtype=dtypes.int32)
  if (isinstance(x, sparse_tensor.SparseTensor) and
      x.dense_shape.get_shape().is_fully_defined()):
    r = x.dense_shape.get_shape().dims[0].value  # sparse.dense_shape is 1-D.
    return constant_op.constant(np.arange(r), dtype=dtypes.int32)

  # Otherwise, we rely on `range` and `rank` to do the right thing at runtime.
  return gen_math_ops._range(0, rank(x), 1)


@tf_export("sequence_mask")
def sequence_mask(lengths, maxlen=None, dtype=dtypes.bool, name=None):
  """Returns a mask tensor representing the first N positions of each cell.

  If `lengths` has shape `[d_1, d_2, ..., d_n]` the resulting tensor `mask` has
  dtype `dtype` and shape `[d_1, d_2, ..., d_n, maxlen]`, with

  ```
  mask[i_1, i_2, ..., i_n, j] = (j < lengths[i_1, i_2, ..., i_n])
  ```

  Examples:

  ```python
  tf.sequence_mask([1, 3, 2], 5)  # [[True, False, False, False, False],
                                  #  [True, True, True, False, False],
                                  #  [True, True, False, False, False]]

  tf.sequence_mask([[1, 3],[2,0]])  # [[[True, False, False],
                                    #   [True, True, True]],
                                    #  [[True, True, False],
                                    #   [False, False, False]]]
  ```

  Args:
    lengths: integer tensor, all its values <= maxlen.
    maxlen: scalar integer tensor, size of last dimension of returned tensor.
      Default is the maximum value in `lengths`.
    dtype: output type of the resulting tensor.
    name: name of the op.

  Returns:
    A mask tensor of shape `lengths.shape + (maxlen,)`, cast to specified dtype.
  Raises:
    ValueError: if `maxlen` is not a scalar.
  """
  with ops.name_scope(name, "SequenceMask", [lengths, maxlen]):
    lengths = ops.convert_to_tensor(lengths)

    if maxlen is None:
      maxlen = gen_math_ops._max(lengths, _all_dimensions(lengths))
      maxlen = gen_math_ops.maximum(constant(0, maxlen.dtype), maxlen)
    else:
      maxlen = ops.convert_to_tensor(maxlen)
    if maxlen.get_shape().ndims is not None and maxlen.get_shape().ndims != 0:
      raise ValueError("maxlen must be scalar for sequence_mask")

    # The basic idea is to compare a range row vector of size maxlen:
    # [0, 1, 2, 3, 4]
    # to length as a matrix with 1 column: [[1], [3], [2]].
    # Because of broadcasting on both arguments this comparison results
    # in a matrix of size (len(lengths), maxlen)
    row_vector = gen_math_ops._range(
        constant(0, maxlen.dtype), maxlen, constant(1, maxlen.dtype))
    # Since maxlen >= max(lengths), it is safe to use maxlen as a cast
    # authoritative type. Whenever maxlen fits into tf.int32, so do the lengths.
    matrix = gen_math_ops.cast(expand_dims(lengths, -1), maxlen.dtype)
    result = row_vector < matrix

    if dtype is None or result.dtype.base_dtype == dtype.base_dtype:
      return result
    else:
      return gen_math_ops.cast(result, dtype)


@tf_export(v1=["squeeze"])
@dispatch.add_dispatch_support
@deprecation.deprecated_args(None, "Use the `axis` argument instead",
                             "squeeze_dims")
def squeeze(input, axis=None, name=None, squeeze_dims=None):
  # pylint: disable=redefined-builtin
  """Removes dimensions of size 1 from the shape of a tensor.

  Given a tensor `input`, this operation returns a tensor of the same type with
  all dimensions of size 1 removed. If you don't want to remove all size 1
  dimensions, you can remove specific size 1 dimensions by specifying
  `axis`.

  For example:

  >>> # 't' is a tensor of shape [1, 2, 1, 3, 1, 1]
  >>> t = tf.ones([1, 2, 1, 3, 1, 1])
  >>> print(tf.shape(tf.squeeze(t)).numpy())
  [2 3]

  Or, to remove specific size 1 dimensions:

  >>> # 't' is a tensor of shape [1, 2, 1, 3, 1, 1]
  >>> t = tf.ones([1, 2, 1, 3, 1, 1])
  >>> print(tf.shape(tf.squeeze(t, [2, 4])).numpy())
  [1 2 3 1]

  Note: if `input` is a `tf.RaggedTensor`, then this operation takes `O(N)`
  time, where `N` is the number of elements in the squeezed dimensions.

  Args:
    input: A `Tensor`. The `input` to squeeze.
    axis: An optional list of `ints`. Defaults to `[]`. If specified, only
      squeezes the dimensions listed. The dimension index starts at 0. It is an
      error to squeeze a dimension that is not 1. Must be in the range
      `[-rank(input), rank(input))`. Must be specified if `input` is a
      `RaggedTensor`.
    name: A name for the operation (optional).
    squeeze_dims: Deprecated keyword argument that is now axis.

  Returns:
    A `Tensor`. Has the same type as `input`.
    Contains the same data as `input`, but has one or more dimensions of
    size 1 removed.

  Raises:
    ValueError: When both `squeeze_dims` and `axis` are specified.
  """
  axis = deprecation.deprecated_argument_lookup("axis", axis, "squeeze_dims",
                                                squeeze_dims)
  if np.isscalar(axis):
    axis = [axis]
  return gen_array_ops.squeeze(input, axis, name)


@tf_export("squeeze", v1=[])
@dispatch.add_dispatch_support
def squeeze_v2(input, axis=None, name=None):
  """Removes dimensions of size 1 from the shape of a tensor.

  Given a tensor `input`, this operation returns a tensor of the same type with
  all dimensions of size 1 removed. If you don't want to remove all size 1
  dimensions, you can remove specific size 1 dimensions by specifying
  `axis`.

  For example:

  ```python
  # 't' is a tensor of shape [1, 2, 1, 3, 1, 1]
  tf.shape(tf.squeeze(t))  # [2, 3]
  ```

  Or, to remove specific size 1 dimensions:

  ```python
  # 't' is a tensor of shape [1, 2, 1, 3, 1, 1]
  tf.shape(tf.squeeze(t, [2, 4]))  # [1, 2, 3, 1]
  ```

  Unlike the older op `tf.compat.v1.squeeze`, this op does not accept a
  deprecated `squeeze_dims` argument.

  Note: if `input` is a `tf.RaggedTensor`, then this operation takes `O(N)`
  time, where `N` is the number of elements in the squeezed dimensions.

  Args:
    input: A `Tensor`. The `input` to squeeze.
    axis: An optional list of `ints`. Defaults to `[]`. If specified, only
      squeezes the dimensions listed. The dimension index starts at 0. It is an
      error to squeeze a dimension that is not 1. Must be in the range
      `[-rank(input), rank(input))`. Must be specified if `input` is a
      `RaggedTensor`.
    name: A name for the operation (optional).

  Returns:
    A `Tensor`. Has the same type as `input`.
    Contains the same data as `input`, but has one or more dimensions of
    size 1 removed.

  Raises:
    ValueError: The input cannot be converted to a tensor, or the specified
      axis cannot be squeezed.
  """
  # pylint: disable=redefined-builtin
  return squeeze(input, axis, name)


@tf_export(v1=["where"])
@dispatch.add_dispatch_support
def where(condition, x=None, y=None, name=None):
  """Return the elements, either from `x` or `y`, depending on the `condition`.

  If both `x` and `y` are None, then this operation returns the coordinates of
  true elements of `condition`.  The coordinates are returned in a 2-D tensor
  where the first dimension (rows) represents the number of true elements, and
  the second dimension (columns) represents the coordinates of the true
  elements. Keep in mind, the shape of the output tensor can vary depending on
  how many true values there are in input. Indices are output in row-major
  order.

  If both non-None, `x` and `y` must have the same shape.
  The `condition` tensor must be a scalar if `x` and `y` are scalar.
  If `x` and `y` are tensors of higher rank, then `condition` must be either a
  vector with size matching the first dimension of `x`, or must have the same
  shape as `x`.

  The `condition` tensor acts as a mask that chooses, based on the value at each
  element, whether the corresponding element / row in the output should be taken
  from `x` (if true) or `y` (if false).

  If `condition` is a vector and `x` and `y` are higher rank matrices, then it
  chooses which row (outer dimension) to copy from `x` and `y`. If `condition`
  has the same shape as `x` and `y`, then it chooses which element to copy from
  `x` and `y`.

  Args:
    condition: A `Tensor` of type `bool`
    x: A Tensor which may have the same shape as `condition`. If `condition` is
      rank 1, `x` may have higher rank, but its first dimension must match the
      size of `condition`.
    y: A `tensor` with the same shape and type as `x`.
    name: A name of the operation (optional)

  Returns:
    A `Tensor` with the same type and shape as `x`, `y` if they are non-None.
    Otherwise, a `Tensor` with shape `(num_true, rank(condition))`.

  Raises:
    ValueError: When exactly one of `x` or `y` is non-None.
  """
  if x is None and y is None:
    with ops.name_scope(name, "Where", [condition]) as name:
      condition = ops.convert_to_tensor(
          condition, preferred_dtype=dtypes.bool, name="condition")
      return gen_array_ops.where(condition=condition, name=name)
  elif x is not None and y is not None:
    return gen_math_ops.select(condition=condition, x=x, y=y, name=name)
  else:
    raise ValueError("x and y must both be non-None or both be None.")


@tf_export("where", v1=["where_v2"])
def where_v2(condition, x=None, y=None, name=None):
  """Return the elements where `condition` is `True` (multiplexing `x` and `y`).

  This operator has two modes: in one mode both `x` and `y` are provided, in
  another mode neither are provided. `condition` is always expected to be a
  `tf.Tensor` of type `bool`.

  #### Retrieving indices of `True` elements

  If `x` and `y` are not provided (both are None):

  `tf.where` will return the indices of `condition` that are `True`, in
  the form of a 2-D tensor with shape (n, d).
  (Where n is the number of matching indices in `condition`,
  and d is the number of dimensions in `condition`).

  Indices are output in row-major order.

  >>> tf.where([True, False, False, True])
  <tf.Tensor: shape=(2, 1), dtype=int64, numpy=
  array([[0],
         [3]])>

  >>> tf.where([[True, False], [False, True]])
  <tf.Tensor: shape=(2, 2), dtype=int64, numpy=
  array([[0, 0],
         [1, 1]])>

  >>> tf.where([[[True, False], [False, True], [True, True]]])
  <tf.Tensor: shape=(4, 3), dtype=int64, numpy=
  array([[0, 0, 0],
         [0, 1, 1],
         [0, 2, 0],
         [0, 2, 1]])>

  #### Multiplexing between `x` and `y`

  If `x` and `y` are provided (both have non-None values):

  `tf.where` will choose an output shape from the shapes of `condition`, `x`,
  and `y` that all three shapes are
  [broadcastable](https://docs.scipy.org/doc/numpy/reference/ufuncs.html) to.

  The `condition` tensor acts as a mask that chooses whether the corresponding
  element / row in the output should be taken from `x`
  (if the elemment in `condition is True) or `y` (if it is false).

  >>> tf.where([True, False, False, True], [1,2,3,4], [100,200,300,400])
  <tf.Tensor: shape=(4,), dtype=int32, numpy=array([  1, 200, 300,   4],
  dtype=int32)>
  >>> tf.where([True, False, False, True], [1,2,3,4], [100])
  <tf.Tensor: shape=(4,), dtype=int32, numpy=array([  1, 100, 100,   4],
  dtype=int32)>
  >>> tf.where([True, False, False, True], [1,2,3,4], 100)
  <tf.Tensor: shape=(4,), dtype=int32, numpy=array([  1, 100, 100,   4],
  dtype=int32)>
  >>> tf.where([True, False, False, True], 1, 100)
  <tf.Tensor: shape=(4,), dtype=int32, numpy=array([  1, 100, 100,   1],
  dtype=int32)>

  >>> tf.where(True, [1,2,3,4], 100)
  <tf.Tensor: shape=(4,), dtype=int32, numpy=array([1, 2, 3, 4],
  dtype=int32)>
  >>> tf.where(False, [1,2,3,4], 100)
  <tf.Tensor: shape=(4,), dtype=int32, numpy=array([100, 100, 100, 100],
  dtype=int32)>

  Args:
    condition: A `tf.Tensor` of type `bool`
    x: If provided, a Tensor which is of the same type as `y`, and has a shape
      broadcastable with `condition` and `y`.
    y: If provided, a Tensor which is of the same type as `y`, and has a shape
      broadcastable with `condition` and `x`.
    name: A name of the operation (optional).

  Returns:
    If `x` and `y` are provided:
      A `Tensor` with the same type as `x` and `y`, and shape that
      is broadcast from `condition`, `x`, and `y`.
    Otherwise, a `Tensor` with shape `(num_true, dim_size(condition))`.

  Raises:
    ValueError: When exactly one of `x` or `y` is non-None, or the shapes
      are not all broadcastable.
  """
  if x is None and y is None:
    with ops.name_scope(name, "Where", [condition]) as name:
      condition = ops.convert_to_tensor(
          condition, preferred_dtype=dtypes.bool, name="condition")
      return gen_array_ops.where(condition=condition, name=name)
  elif x is not None and y is not None:
    return gen_math_ops.select_v2(condition=condition, t=x, e=y, name=name)
  else:
    raise ValueError("x and y must both be non-None or both be None.")


# pylint: disable=redefined-builtin
@tf_export(v1=["reverse_sequence"])
@deprecation.deprecated_args(None,
                             "seq_dim is deprecated, use seq_axis instead",
                             "seq_dim")
@deprecation.deprecated_args(None,
                             "batch_dim is deprecated, use batch_axis instead",
                             "batch_dim")
def reverse_sequence(input,
                     seq_lengths,
                     seq_axis=None,
                     batch_axis=None,
                     name=None,
                     seq_dim=None,
                     batch_dim=None):
  """Reverses variable length slices.

  This op first slices `input` along the dimension `batch_axis`, and for
  each slice `i`, reverses the first `seq_lengths[i]` elements along the
  dimension `seq_axis`.

  The elements of `seq_lengths` must obey `seq_lengths[i] <=
  input.dims[seq_dim]`, and `seq_lengths` must be a vector of length
  `input.dims[batch_dim]`.

  The output slice `i` along dimension `batch_axis` is then given by
  input slice `i`, with the first `seq_lengths[i]` slices along
  dimension `seq_axis` reversed.

  Example usage:

  >>> seq_lengths = [7, 2, 3, 5]
  >>> input = [[1, 2, 3, 4, 5, 0, 0, 0], [1, 2, 0, 0, 0, 0, 0, 0],
  ...          [1, 2, 3, 4, 0, 0, 0, 0], [1, 2, 3, 4, 5, 6, 7, 8]]
  >>> output = tf.reverse_sequence(input, seq_lengths, seq_axis=1, batch_axis=0)
  >>> output
  <tf.Tensor: shape=(4, 8), dtype=int32, numpy=
  array([[0, 0, 5, 4, 3, 2, 1, 0],
         [2, 1, 0, 0, 0, 0, 0, 0],
         [3, 2, 1, 4, 0, 0, 0, 0],
         [5, 4, 3, 2, 1, 6, 7, 8]], dtype=int32)>

  Args:
    input: A `Tensor`. The input to reverse.
    seq_lengths: A `Tensor`. Must be one of the following types: `int32`,
      `int64`. 1-D with length `input.dims(batch_dim)` and `max(seq_lengths) <=
      input.dims(seq_dim)`
    seq_axis: An `int`. The dimension which is partially reversed.
    batch_axis: An optional `int`. Defaults to `0`. The dimension along which
      reversal is performed.
    name: A name for the operation (optional).

  Returns:
    A Tensor. Has the same type as input.
  """
  seq_axis = deprecation.deprecated_argument_lookup("seq_axis", seq_axis,
                                                    "seq_dim", seq_dim)
  batch_axis = deprecation.deprecated_argument_lookup("batch_axis", batch_axis,
                                                      "batch_dim", batch_dim)
  return gen_array_ops.reverse_sequence(
      input=input,
      seq_lengths=seq_lengths,
      seq_dim=seq_axis,
      batch_dim=batch_axis,
      name=name)


@tf_export("reverse_sequence", v1=[])
def reverse_sequence_v2(input,
                        seq_lengths,
                        seq_axis=None,
                        batch_axis=None,
                        name=None):
  return gen_array_ops.reverse_sequence(
      input=input,
      seq_lengths=seq_lengths,
      seq_dim=seq_axis,
      batch_dim=batch_axis,
      name=name)

reverse_sequence_v2.__doc__ = reverse_sequence.__doc__
# pylint: enable=redefined-builtin


@tf_export(v1=["gather"])
@dispatch.add_dispatch_support
def gather(params,
           indices,
           validate_indices=None,
           name=None,
           axis=None,
           batch_dims=0):  # pylint: disable=g-doc-args
  r"""Gather slices from params axis `axis` according to indices.

  Gather slices from params axis `axis` according to `indices`.  `indices` must
  be an integer tensor of any dimension (usually 0-D or 1-D).

  For 0-D (scalar) `indices`:

  $$\begin{align*}
  output[p_0, ..., p_{axis-1}, &&          &&& p_{axis + 1}, ..., p_{N-1}] = \\
  params[p_0, ..., p_{axis-1}, && indices, &&& p_{axis + 1}, ..., p_{N-1}]
  \end{align*}$$

  Where *N* = `ndims(params)`.

  For 1-D (vector) `indices` with `batch_dims=0`:

  $$\begin{align*}
  output[p_0, ..., p_{axis-1}, &&         &i,  &&p_{axis + 1}, ..., p_{N-1}] =\\
  params[p_0, ..., p_{axis-1}, && indices[&i], &&p_{axis + 1}, ..., p_{N-1}]
  \end{align*}$$

  In the general case, produces an output tensor where:

  $$\begin{align*}
  output[p_0,             &..., p_{axis-1},                       &
         &i_{B},           ..., i_{M-1},                          &
         p_{axis + 1},    &..., p_{N-1}]                          = \\
  params[p_0,             &..., p_{axis-1},                       &
         indices[p_0, ..., p_{B-1}, &i_{B}, ..., i_{M-1}],        &
         p_{axis + 1},    &..., p_{N-1}]
  \end{align*}$$

  Where *N* = `ndims(params)`, *M* = `ndims(indices)`, and *B* = `batch_dims`.
  Note that `params.shape[:batch_dims]` must be identical to
  `indices.shape[:batch_dims]`.

  The shape of the output tensor is:

  > `output.shape = params.shape[:axis] + indices.shape[batch_dims:] +
  > params.shape[axis + 1:]`.

  Note that on CPU, if an out of bound index is found, an error is returned.
  On GPU, if an out of bound index is found, a 0 is stored in the corresponding
  output value.

  See also `tf.gather_nd`.

  <div style="width:70%; margin:auto; margin-bottom:10px; margin-top:20px;">
  <img style="width:100%" src="https://www.tensorflow.org/images/Gather.png"
  alt>
  </div>

  Args:
    params: The `Tensor` from which to gather values. Must be at least rank
      `axis + 1`.
    indices: The index `Tensor`.  Must be one of the following types: `int32`,
      `int64`. Must be in range `[0, params.shape[axis])`.
    validate_indices: Deprecated, does nothing.
    axis: A `Tensor`. Must be one of the following types: `int32`, `int64`. The
      `axis` in `params` to gather `indices` from. Must be greater than or equal
      to `batch_dims`.  Defaults to the first non-batch dimension. Supports
      negative indexes.
    batch_dims: An `integer`.  The number of batch dimensions.  Must be less
      than or equal to `rank(indices)`.
    name: A name for the operation (optional).

  Returns:
    A `Tensor`. Has the same type as `params`.
  """
  del validate_indices

  if axis is None:
    axis = batch_dims
  if tensor_util.constant_value(axis) != 0:
    return gen_array_ops.gather_v2(
        params, indices, axis, batch_dims=batch_dims, name=name)
  try:
    # TODO(apassos) find a less bad way of detecting resource variables
    # without introducing a circular dependency.
    return params.sparse_read(indices, name=name)
  except AttributeError:
    return gen_array_ops.gather_v2(params, indices, axis, name=name)


@tf_export("gather", v1=[])
@dispatch.add_dispatch_support
def gather_v2(params,
              indices,
              validate_indices=None,
              axis=None,
              batch_dims=0,
              name=None):
  return gather(
      params,
      indices,
      validate_indices=validate_indices,
      name=name,
      axis=axis,
      batch_dims=batch_dims)


gather_v2.__doc__ = gather.__doc__


@tf_export(v1=["batch_gather"])
@dispatch.add_dispatch_support
@deprecation.deprecated(
    "2017-10-25", "`tf.batch_gather` is deprecated, please use `tf.gather` "
    "with `batch_dims=-1` instead.")  # pylint: disable=missing-docstring
def batch_gather(params, indices, name=None):
  """Gather slices from params according to indices with leading batch dims."""
  with ops.name_scope(name, "BatchGather", [params, indices]):
    indices = ops.convert_to_tensor(indices, name="indices")
    params = ops.convert_to_tensor(params, name="params")
    if indices.shape.ndims is None:
      raise ValueError(
          "batch_gather does not allow indices with unknown shape.")
    return _batch_gather(params, indices, batch_dims=indices.shape.ndims - 1)


def _batch_gather(params, indices, batch_dims, axis=None):
  r"""Gather slices from params according to indices with leading batch dims.

  This operation assumes that the leading `batch_dims` dimensions of `indices`
  and `params` are batch dimensions; and performs a `tf.gather` operation within
  each batch. (If `batch_dims` is not specified, then it defaults to
  `rank(indices)-1`.)  In the case in which `batch_dims==0`, this operation
  is equivalent to `tf.gather`.

  Args:
    params: A Tensor. The tensor from which to gather values.
    indices: A Tensor. Must be one of the following types: int32, int64. Index
      tensor. Must be in range `[0, params.shape[batch_dims]]`.
    batch_dims: An integer or none.  The number of batch dimensions.  Must be
      less than `rank(indices)`.  Defaults to `rank(indices) - 1` if None.
    axis: A `Tensor`. Must be one of the following types: `int32`, `int64`. The
      `axis` in `params` to gather `indices` from. Must be greater than or equal
      to `batch_dims`.  Defaults to the first non-batch dimension. Supports
      negative indexes.

  Returns:
    A Tensor. Has the same type as `params`.

  Raises:
    ValueError: if `indices` has an unknown shape.
  """
  if batch_dims is not None and not isinstance(batch_dims, int):
    raise TypeError("batch_dims must be an int; got %r" % (batch_dims,))
  indices = ops.convert_to_tensor(indices, name="indices")
  params = ops.convert_to_tensor(params, name="params")

  indices_ndims = indices.shape.ndims
  if indices_ndims is None:
    raise ValueError("tf.gather does not allow indices with unknown "
                     "rank when batch_dims is specified.")
  if batch_dims is None:
    batch_dims = indices_ndims - 1
  if batch_dims < 0:
    batch_dims += indices_ndims
  if batch_dims < 0 or batch_dims >= indices_ndims:
    raise ValueError("batch_dims = %d must be less than rank(indices) = %d" %
                     (batch_dims, indices_ndims))
  if params.shape.ndims is not None and batch_dims >= params.shape.ndims:
    raise ValueError("batch_dims = %d must be less than rank(params) = %d" %
                     (batch_dims, params.shape.ndims))

  # Handle axis by transposing the axis dimension to be the first non-batch
  # dimension, recursively calling batch_gather with axis=0, and then
  # transposing the result to put the pre-axis dimensions before the indices
  # dimensions.
  if axis is not None and axis != batch_dims:
    # Adjust axis to be positive.
    if not isinstance(axis, int):
      axis = tf.where(axis < 0, axis + array_ops.rank(params), axis)
    elif axis < 0 and params.shape.ndims is None:
      axis = axis + array_ops.rank(params)
    else:
      if (axis < -params.shape.ndims) or (axis >= params.shape.ndims):
        raise ValueError("axis (%d) out of range [%d, %d)" %
                         (axis, -params.shape.ndims, params.shape.ndims))
      if axis < 0:
        axis += params.shape.ndims
      if axis < batch_dims:
        raise ValueError("batch_dims = %d must be less than or equal to "
                         "axis = %d" % (batch_dims, axis))

    # Move params[axis] up to params[batch_dims].
    perm = [
        list(range(batch_dims)), [axis],
        gen_math_ops._range(batch_dims, axis, 1),
        gen_math_ops._range(axis + 1, rank(params), 1)
    ]
    params = transpose(params, concat(perm, axis=0))

    result = _batch_gather(params, indices, batch_dims=batch_dims)

    # Move the result dimensions corresponding to params[batch_dims:axis]
    # to just before the dimensions corresponding to indices[batch_dims:].
    params_start = indices_ndims + axis - batch_dims
    perm = [
        list(range(batch_dims)),
        gen_math_ops._range(indices_ndims, params_start, 1),
        list(range(batch_dims, indices_ndims)),
        gen_math_ops._range(params_start, rank(result), 1)
    ]
    return transpose(result, perm=concat(perm, axis=0))

  indices_shape = shape(indices)
  params_shape = shape(params)
  batch_indices = indices
  indices_dtype = indices.dtype.base_dtype
  accum_dim_value = ones((), dtype=indices_dtype)
  # Use correct type for offset index computation
  casted_params_shape = gen_math_ops.cast(params_shape, indices_dtype)
  for dim in range(batch_dims, 0, -1):
    dim_value = casted_params_shape[dim - 1]
    accum_dim_value *= casted_params_shape[dim]
    start = zeros((), dtype=indices_dtype)
    step = ones((), dtype=indices_dtype)
    dim_indices = gen_math_ops._range(start, dim_value, step)
    dim_indices *= accum_dim_value
    dim_shape = stack(
        [1] * (dim - 1) + [dim_value] + [1] * (indices_ndims - dim), axis=0)
    batch_indices += reshape(dim_indices, dim_shape)

  flat_indices = reshape(batch_indices, [-1])
  outer_shape = params_shape[batch_dims + 1:]
  flat_inner_shape = gen_math_ops.prod(params_shape[:batch_dims + 1], [0],
                                       False)

  flat_params = reshape(params, concat([[flat_inner_shape], outer_shape],
                                       axis=0))
  flat_result = gather(flat_params, flat_indices)
  result = reshape(flat_result, concat([indices_shape, outer_shape], axis=0))
  final_shape = indices.get_shape()[:batch_dims].merge_with(
      params.get_shape()[:batch_dims])
  final_shape = final_shape.concatenate(indices.get_shape().dims[batch_dims:])
  final_shape = final_shape.concatenate(params.get_shape()[batch_dims + 1:])
  result.set_shape(final_shape)
  return result


@tf_export(v1=["gather_nd", "manip.gather_nd"])
@dispatch.add_dispatch_support
@deprecated_endpoints("manip.gather_nd")
def gather_nd(params, indices, name=None, batch_dims=0):
  r"""Gather slices from `params` into a Tensor with shape specified by `indices`.

  `indices` is an K-dimensional integer tensor, best thought of as a
  (K-1)-dimensional tensor of indices into `params`, where each element defines
  a slice of `params`:

      output[\\(i_0, ..., i_{K-2}\\)] = params[indices[\\(i_0, ..., i_{K-2}\\)]]

  Whereas in `tf.gather` `indices` defines slices into the first
  dimension of `params`, in `tf.gather_nd`, `indices` defines slices into the
  first `N` dimensions of `params`, where `N = indices.shape[-1]`.

  The last dimension of `indices` can be at most the rank of
  `params`:

      indices.shape[-1] <= params.rank

  The last dimension of `indices` corresponds to elements
  (if `indices.shape[-1] == params.rank`) or slices
  (if `indices.shape[-1] < params.rank`) along dimension `indices.shape[-1]`
  of `params`.  The output tensor has shape

      indices.shape[:-1] + params.shape[indices.shape[-1]:]

  Additionally both 'params' and 'indices' can have M leading batch
  dimensions that exactly match. In this case 'batch_dims' must be M.

  Note that on CPU, if an out of bound index is found, an error is returned.
  On GPU, if an out of bound index is found, a 0 is stored in the
  corresponding output value.

  Some examples below.

  Simple indexing into a matrix:

  ```python
      indices = [[0, 0], [1, 1]]
      params = [['a', 'b'], ['c', 'd']]
      output = ['a', 'd']
  ```

  Slice indexing into a matrix:

  ```python
      indices = [[1], [0]]
      params = [['a', 'b'], ['c', 'd']]
      output = [['c', 'd'], ['a', 'b']]
  ```

  Indexing into a 3-tensor:

  ```python
      indices = [[1]]
      params = [[['a0', 'b0'], ['c0', 'd0']],
                [['a1', 'b1'], ['c1', 'd1']]]
      output = [[['a1', 'b1'], ['c1', 'd1']]]


      indices = [[0, 1], [1, 0]]
      params = [[['a0', 'b0'], ['c0', 'd0']],
                [['a1', 'b1'], ['c1', 'd1']]]
      output = [['c0', 'd0'], ['a1', 'b1']]


      indices = [[0, 0, 1], [1, 0, 1]]
      params = [[['a0', 'b0'], ['c0', 'd0']],
                [['a1', 'b1'], ['c1', 'd1']]]
      output = ['b0', 'b1']
  ```

  The examples below are for the case when only indices have leading extra
  dimensions. If both 'params' and 'indices' have leading batch dimensions, use
  the 'batch_dims' parameter to run gather_nd in batch mode.

  Batched indexing into a matrix:

  ```python
      indices = [[[0, 0]], [[0, 1]]]
      params = [['a', 'b'], ['c', 'd']]
      output = [['a'], ['b']]
  ```

  Batched slice indexing into a matrix:

  ```python
      indices = [[[1]], [[0]]]
      params = [['a', 'b'], ['c', 'd']]
      output = [[['c', 'd']], [['a', 'b']]]
  ```

  Batched indexing into a 3-tensor:

  ```python
      indices = [[[1]], [[0]]]
      params = [[['a0', 'b0'], ['c0', 'd0']],
                [['a1', 'b1'], ['c1', 'd1']]]
      output = [[[['a1', 'b1'], ['c1', 'd1']]],
                [[['a0', 'b0'], ['c0', 'd0']]]]

      indices = [[[0, 1], [1, 0]], [[0, 0], [1, 1]]]
      params = [[['a0', 'b0'], ['c0', 'd0']],
                [['a1', 'b1'], ['c1', 'd1']]]
      output = [[['c0', 'd0'], ['a1', 'b1']],
                [['a0', 'b0'], ['c1', 'd1']]]


      indices = [[[0, 0, 1], [1, 0, 1]], [[0, 1, 1], [1, 1, 0]]]
      params = [[['a0', 'b0'], ['c0', 'd0']],
                [['a1', 'b1'], ['c1', 'd1']]]
      output = [['b0', 'b1'], ['d0', 'c1']]
  ```

  Examples with batched 'params' and 'indices':

  ```python
      batch_dims = 1
      indices = [[1], [0]]
      params = [[['a0', 'b0'], ['c0', 'd0']],
                [['a1', 'b1'], ['c1', 'd1']]]
      output = [['c0', 'd0'], ['a1', 'b1']]

      batch_dims = 1
      indices = [[[1]], [[0]]]
      params = [[['a0', 'b0'], ['c0', 'd0']],
                [['a1', 'b1'], ['c1', 'd1']]]
      output = [[['c0', 'd0']], [['a1', 'b1']]]

      batch_dims = 1
      indices = [[[1, 0]], [[0, 1]]]
      params = [[['a0', 'b0'], ['c0', 'd0']],
                [['a1', 'b1'], ['c1', 'd1']]]
      output = [['c0'], ['b1']]
  ```

  See also `tf.gather`.

  Args:
    params: A `Tensor`. The tensor from which to gather values.
    indices: A `Tensor`. Must be one of the following types: `int32`, `int64`.
      Index tensor.
    name: A name for the operation (optional).
    batch_dims: An integer or a scalar 'Tensor'. The number of batch dimensions.

  Returns:
    A `Tensor`. Has the same type as `params`.
  """
  batch_dims_ = tensor_util.constant_value(batch_dims)
  if batch_dims_ is not None:
    batch_dims = int(batch_dims_)
  if batch_dims == 0:
    try:
      # TODO(apassos) find a less bad way of detecting resource variables
      # without introducing a circular dependency.
      return params.gather_nd(indices, name=name)
    except AttributeError:
      return gen_array_ops.gather_nd(params, indices, name=name)
  else:
    return batch_gather_nd(params, indices, batch_dims=batch_dims, name=name)


@tf_export("gather_nd", v1=[])
@dispatch.add_dispatch_support
def gather_nd_v2(params, indices, batch_dims=0, name=None):
  return gather_nd(params, indices, name=name, batch_dims=batch_dims)


gather_nd_v2.__doc__ = gather_nd.__doc__


def batch_gather_nd(params, indices, batch_dims, name=None):
  """gather_nd implementation with batch support."""
  with ops.name_scope(name, "BatchGatherND", [params, indices]):
    indices = ops.convert_to_tensor(indices, name="indices")
    params = ops.convert_to_tensor(params, name="params")

    if not isinstance(batch_dims, int):
      raise TypeError("batch_dims must be an int; got %r" % (batch_dims,))
    if batch_dims < 0:
      raise ValueError("tf.gather_nd does not allow negative batch_dims.")
    params_ndims = params.shape.ndims
    indices_ndims = indices.shape.ndims
    if indices_ndims is not None and batch_dims >= indices_ndims:
      raise ValueError("batch_dims = %d must be less than rank(indices) = %d" %
                       (batch_dims, indices_ndims))
    if params_ndims is not None and batch_dims >= params_ndims:
      raise ValueError("batch_dims = %d must be less than rank(params) = %d" %
                       (batch_dims, params_ndims))

    expand = batch_dims == 0
    if expand:
      # Normally gather_nd will be called when batch_dims == 0.
      # But if this function is called with batch_dims = 0, e.g. for testing
      # purposes, this adds a dummy batch dimension to make batch_dims = 1.
      params = expand_dims(params, axis=0)
      indices = expand_dims(indices, axis=0)
      batch_dims = 1

    params_shape = shape(params)
    indices_shape = shape(indices)
    batch_shape = params_shape[:batch_dims]
    batch_size = gen_math_ops.prod(batch_shape, [0])
    index_internal_ndims = rank(indices) - batch_dims - 1
    indices_internal_shape = indices_shape[batch_dims:-1]

    # Assuming a 'params' with shape [b1, ..., bM, g1, ..., gN] and an 'indices'
    # with shape [b1, ..., bM, i1, ..., iK, C], where C <= N, we need to modify
    # 'indices' s.t. it has shape [i1, ..., iK, D], where D <= M + N and slices
    # to the entire 'params' tensor.
    # Assuming we have a batch of shape [B1, B2], we use meshgrid to create a
    # grid of size B1 x B2.
    batch_dim_list = unstack(batch_shape, axis=0)
    dim_ranges = [
        gen_math_ops.cast(gen_math_ops._range(0, x, 1), indices.dtype)
        for x in batch_dim_list
    ]
    mesh_list = meshgrid(*dim_ranges, indexing="ij") if dim_ranges else []
    # Then we flatten and stack the tensors to form a (B1.B2) by 2 matrix.
    flat_list = [reshape(x, shape=(-1,)) for x in mesh_list]
    index_grid = transpose(stack(flat_list, axis=0))
    # We need to concatenate these batch coordinates with the internal indices.
    # concat -> index_grid [B1.B2, 2] with indices [i1, ..., iK, C]
    # So we reshape them both to [(B1.B2), i1, ..., iK, *]
    index_grid_shape = shape(index_grid)
    index_grid = reshape(
        index_grid,
        concat([
            index_grid_shape[:1],
            ones(index_internal_ndims, dtype=dtypes.int32), index_grid_shape[1:]
        ],
               axis=0))
    tile_shape = concat(((1,), indices_internal_shape, (1,)), axis=0)
    index_grid = tile(index_grid, multiples=tile_shape)
    # index_grid now has shape [(B1.B2), i1, ..., iK, 2]
    flat_shape = concat(([batch_size], indices_shape[batch_dims:]), axis=0)
    flat_indices = reshape(indices, shape=flat_shape)
    # flat_indices now has shape [(B1.B2), i1, ..., iK, C]
    indices = concat((index_grid, flat_indices), axis=-1)
    # indices has shape [(B1.B2), i1, ..., iK, 2+C]
    out = gen_array_ops.gather_nd(params, indices)
    # out has shape [(B1.B2), i1, ..., iK, N-C]. Now we reshape batch to
    # its original form.
    out_shape = shape(out)
    out = reshape(out, shape=concat((batch_shape, out_shape[1:]), axis=0))
    if expand:
      out = squeeze(out, axis=0)
  return out


# Define quantize_v2 here in order to make name the second-to-last attribute,
# because round_mode was added later.
# (And also now because of 'axis' processing).
@tf_export(v1=["quantize_v2"])
@deprecation.deprecated(
    "2017-10-25",
    "`tf.quantize_v2` is deprecated, please use `tf.quantization.quantize` "
    "instead.")  # pylint: disable=missing-docstring
def quantize_v2(
    input,  # pylint: disable=redefined-builtin
    min_range,
    max_range,
    T,
    mode="MIN_COMBINED",
    name=None,
    round_mode="HALF_AWAY_FROM_ZERO",
    narrow_range=False,
    axis=None,
    ensure_minimum_range=0.01):
  if axis is None:
    axis = -1
  elif axis < 0:
    if input.shape.ndims is None:
      raise ValueError("input should have known rank to use negative axis.")
    axis %= input.shape.ndims

  if ensure_minimum_range != 0.01:
    return gen_array_ops.quantize_v2(
        input,
        min_range,
        max_range,
        T=T,
        mode=mode,
        name=name,
        round_mode=round_mode,
        narrow_range=narrow_range,
        axis=axis,
        ensure_minimum_range=ensure_minimum_range)
  return gen_array_ops.quantize_v2(
      input,
      min_range,
      max_range,
      T=T,
      mode=mode,
      name=name,
      round_mode=round_mode,
      narrow_range=narrow_range,
      axis=axis)


quantize_v2.__doc__ = """Please use `tf.quantization.quantize` instead."""


# We want to expose tf.quantization.quantize instead of
# tf.quantization.quantize; we can deprecate tf.quantization.quantize in next
# version of TensorFlow.
@tf_export("quantization.quantize", v1=["quantization.quantize", "quantize"])
@deprecation.deprecated_endpoints("quantize")
def quantize(
    input,  # pylint: disable=redefined-builtin
    min_range,
    max_range,
    T,
    mode="MIN_COMBINED",
    round_mode="HALF_AWAY_FROM_ZERO",
    name=None,
    narrow_range=False,
    axis=None,
    ensure_minimum_range=0.01):
  """Quantize the input tensor."""
  if ensure_minimum_range != 0.01:
    return quantize_v2(
        input,
        min_range,
        max_range,
        T,
        mode=mode,
        round_mode=round_mode,
        name=name,
        narrow_range=narrow_range,
        axis=axis,
        ensure_minimum_range=ensure_minimum_range)
  return quantize_v2(
      input,
      min_range,
      max_range,
      T,
      mode=mode,
      round_mode=round_mode,
      name=name,
      narrow_range=narrow_range,
      axis=axis)


@tf_export("quantization.dequantize", v1=["quantization.dequantize",
                                          "dequantize"])
@deprecation.deprecated_endpoints("dequantize")
def dequantize(  # pylint: disable=missing-docstring
    input,  # pylint: disable=redefined-builtin
    min_range,
    max_range,
    mode="MIN_COMBINED",
    name=None,
    axis=None,
    narrow_range=False,
    dtype=dtypes.float32):
  if axis is None:
    axis = -1
  elif axis < 0:
    if input.shape.ndims is None:
      raise ValueError("input should have known rank to use negative axis.")
    axis %= input.shape.ndims

  if axis >= 0 or narrow_range:
    return gen_array_ops.dequantize(
        input,
        min_range,
        max_range,
        mode=mode,
        name=name,
        narrow_range=narrow_range,
        axis=axis,
        dtype=dtype)
  return gen_array_ops.dequantize(
      input, min_range, max_range, mode=mode, name=name, dtype=dtype)


dequantize.__doc__ = gen_array_ops.dequantize.__doc__


@tf_export("quantization.quantize_and_dequantize")
def quantize_and_dequantize(
    input,  # pylint: disable=redefined-builtin
    input_min,
    input_max,
    signed_input=True,
    num_bits=8,
    range_given=False,
    round_mode="HALF_TO_EVEN",
    name=None,
    narrow_range=False,
    axis=None):
  """Quantizes then dequantizes a tensor.

  Args:
    input: A `Tensor` to quantize and dequantize.
    input_min: If range_given=True, the minimum input value, that needs to be
      represented in the quantized representation. If axis is specified, this
      should be a vector of minimum values for each slice along axis.
    input_max: If range_given=True, the maximum input value that needs to be
      represented in the quantized representation. If axis is specified, this
      should be a vector of maximum values for each slice along axis.
    signed_input: True if the quantization is signed or unsigned.
    num_bits: The bitwidth of the quantization.
    range_given: If true use `input_min` and `input_max` for the range of the
      input, otherwise determine min and max from the input `Tensor`.
    round_mode: Rounding mode when rounding from float values to quantized ones.
      one of ['HALF_TO_EVEN', 'HALF_UP']
    name: Optional name for the operation.
    narrow_range: If true, then the absolute value of the quantized minimum
      value is the same as the quantized maximum value, instead of 1 greater.
      i.e. for 8 bit quantization, the minimum value is -127 instead of -128.
    axis: Integer. If specified, refers to a dimension of the input tensor, such
      that quantization will be per slice along that dimension.

  Returns:
    A `Tensor`. Each element is the result of quantizing and dequantizing the
    corresponding element of `input`.
  """
  if axis is None:
    axis = -1
  elif axis < 0:
    if input.shape.ndims is None:
      raise ValueError("input should have known rank to use negative axis.")
    axis %= input.shape.ndims

  return gen_array_ops.quantize_and_dequantize_v2(
      input,
      input_min=input_min,
      input_max=input_max,
      signed_input=signed_input,
      num_bits=num_bits,
      range_given=range_given,
      round_mode=round_mode,
      narrow_range=narrow_range,
      axis=axis,
      name=name)


@tf_export("searchsorted")
def searchsorted(sorted_sequence,
                 values,
                 side="left",
                 out_type=dtypes.int32,
                 name=None):
  """Searches input tensor for values on the innermost dimension.

  A 2-D example:

  ```
    sorted_sequence = [[0, 3, 9, 9, 10],
                       [1, 2, 3, 4, 5]]
    values = [[2, 4, 9],
              [0, 2, 6]]

    result = searchsorted(sorted_sequence, values, side="left")

    result == [[1, 2, 2],
               [0, 1, 5]]

    result = searchsorted(sorted_sequence, values, side="right")

    result == [[1, 2, 4],
               [0, 2, 5]]
  ```

  Args:
    sorted_sequence: N-D `Tensor` containing a sorted sequence.
    values: N-D `Tensor` containing the search values.
    side: 'left' or 'right'; 'left' corresponds to lower_bound and 'right' to
      upper_bound.
    out_type: The output type (`int32` or `int64`).  Default is `tf.int32`.
    name: Optional name for the operation.

  Returns:
    An N-D `Tensor` the size of values containing the result of applying either
    lower_bound or upper_bound (depending on side) to each value.  The result
    is not a global index to the entire `Tensor`, but the index in the last
    dimension.

  Raises:
    ValueError: If the last dimension of `sorted_sequence >= 2^31-1` elements.
                If the total size of values exceeds `2^31 - 1` elements.
                If the first `N-1` dimensions of the two tensors don't match.
  """
  sequence_size = shape_internal(sorted_sequence)[-1]
  values_size = shape_internal(values)[-1]
  sorted_sequence_2d = reshape(sorted_sequence, [-1, sequence_size])
  values_2d = reshape(values, [-1, values_size])
  if side == "right":
    output = gen_array_ops.upper_bound(sorted_sequence_2d, values_2d, out_type,
                                       name)
  elif side == "left":
    output = gen_array_ops.lower_bound(sorted_sequence_2d, values_2d, out_type,
                                       name)
  else:
    raise ValueError("side must be either 'right' or 'left'.  Saw: %s." % side)
  return reshape(output, shape_internal(values))


quantize.__doc__ = gen_array_ops.quantize_v2.__doc__


@tf_export("image.extract_patches")
def extract_image_patches_v2(images, sizes, strides, rates, padding, name=None):
  r"""Extract `patches` from `images`.

  This op collects patches from the input image, as if applying a
  convolution. All extracted patches are stacked in the depth (last) dimension
  of the output.

  Specifically, the op extracts patches of shape `sizes` which are `strides`
  apart in the input image. The output is subsampled using the `rates` argument,
  in the same manner as "atrous" or "dilated" convolutions.

  The result is a 4D tensor which is indexed by batch, row, and column.
  `output[i, x, y]` contains a flattened patch of size `sizes[1], sizes[2]`
  which is taken from the input starting at
  `images[i, x*strides[1], y*strides[2]]`.

  Each output patch can be reshaped to `sizes[1], sizes[2], depth`, where
  `depth` is `images.shape[3]`.

  The output elements are taken from the input at intervals given by the `rate`
  argument, as in dilated convolutions.

  The `padding` argument has no effect on the size of each patch, it determines
  how many patches are extracted. If `VALID`, only patches which are fully
  contained in the input image are included. If `SAME`, all patches whose
  starting point is inside the input are included, and areas outside the input
  default to zero.

  Example:

  ```
    n = 10
    # images is a 1 x 10 x 10 x 1 array that contains the numbers 1 through 100
    images = [[[[x * n + y + 1] for y in range(n)] for x in range(n)]]

    # We generate two outputs as follows:
    # 1. 3x3 patches with stride length 5
    # 2. Same as above, but the rate is increased to 2
    tf.extract_image_patches(images=images,
                             ksizes=[1, 3, 3, 1],
                             strides=[1, 5, 5, 1],
                             rates=[1, 1, 1, 1],
                             padding='VALID')

    # Yields:
    [[[[ 1  2  3 11 12 13 21 22 23]
       [ 6  7  8 16 17 18 26 27 28]]
      [[51 52 53 61 62 63 71 72 73]
       [56 57 58 66 67 68 76 77 78]]]]
  ```

  If we mark the pixels in the input image which are taken for the output with
  `*`, we see the pattern:

  ```
     *  *  *  4  5  *  *  *  9 10
     *  *  * 14 15  *  *  * 19 20
     *  *  * 24 25  *  *  * 29 30
    31 32 33 34 35 36 37 38 39 40
    41 42 43 44 45 46 47 48 49 50
     *  *  * 54 55  *  *  * 59 60
     *  *  * 64 65  *  *  * 69 70
     *  *  * 74 75  *  *  * 79 80
    81 82 83 84 85 86 87 88 89 90
    91 92 93 94 95 96 97 98 99 100
  ```

  ```
    tf.extract_image_patches(images=images,
                             sizes=[1, 3, 3, 1],
                             strides=[1, 5, 5, 1],
                             rates=[1, 2, 2, 1],
                             padding='VALID')

    # Yields:
    [[[[  1   3   5  21  23  25  41  43  45]
       [  6   8  10  26  28  30  46  48  50]]

      [[ 51  53  55  71  73  75  91  93  95]
       [ 56  58  60  76  78  80  96  98 100]]]]
  ```

  We can again draw the effect, this time using the symbols `*`, `x`, `+` and
  `o` to distinguish the patches:

  ```
     *  2  *  4  *  x  7  x  9  x
    11 12 13 14 15 16 17 18 19 20
     * 22  * 24  *  x 27  x 29  x
    31 32 33 34 35 36 37 38 39 40
     * 42  * 44  *  x 47  x 49  x
     + 52  + 54  +  o 57  o 59  o
    61 62 63 64 65 66 67 68 69 70
     + 72  + 74  +  o 77  o 79  o
    81 82 83 84 85 86 87 88 89 90
     + 92  + 94  +  o 97  o 99  o
  ```

  Args:
    images: A 4-D Tensor with shape `[batch, in_rows, in_cols, depth]
    sizes: The size of the extracted patches. Must be [1, size_rows, size_cols,
      1].
    strides: A 1-D Tensor of length 4. How far the centers of two consecutive
      patches are in the images. Must be: `[1, stride_rows, stride_cols, 1]`.
    rates: A 1-D Tensor of length 4. Must be: `[1, rate_rows, rate_cols, 1]`.
      This is the input stride, specifying how far two consecutive patch samples
      are in the input. Equivalent to extracting patches with `patch_sizes_eff =
      patch_sizes + (patch_sizes - 1) * (rates - 1)`, followed by subsampling
      them spatially by a factor of `rates`. This is equivalent to `rate` in
      dilated (a.k.a. Atrous) convolutions.
    padding: The type of padding algorithm to use.
    name: A name for the operation (optional).

  Returns:
    A 4-D Tensor of the same type as the input.
  """
  return gen_array_ops.extract_image_patches(images, sizes, strides, rates,
                                             padding, name)


@tf_export(v1=["image.extract_image_patches", "extract_image_patches"])
@deprecation.deprecated_args(None, "ksizes is deprecated, use sizes instead",
                             "ksizes")
def extract_image_patches(  # pylint: disable=missing-docstring
    images,
    ksizes=None,
    strides=None,
    rates=None,
    padding=None,
    name=None,
    sizes=None):
  """Extract patches from images and put them in the "depth" output dimension.

  Args:
    `images`: A `Tensor`. Must be one of the following types: `float32`,
      `float64`, `int32`, `uint8`, `int16`, `int8`, `int64`, `bfloat16`,
      `uint16`, `half`, `uint32`, `uint64`. 4-D Tensor with shape
    `[batch, in_rows, in_cols, depth]`. `ksizes`: A list of `ints` that has
      length `>= 4`. The size of the sliding window for each
    dimension of `images`. `strides`: A list of `ints` that has length `>= 4`.
      1-D of length 4. How far the centers of two consecutive
    patches are in the images. Must be:
    `[1, stride_rows, stride_cols, 1]`. `rates`: A list of `ints`
    that has length `>= 4`. 1-D of length 4. Must be: `[1, rate_rows, rate_cols,
      1]`. This is the input stride, specifying how far two consecutive patch
      samples are in the input. Equivalent to extracting patches with
      `patch_sizes_eff = patch_sizes + (patch_sizes - 1) * (rates - 1)`,
      followed by subsampling them spatially by a factor of `rates`. This is
      equivalent to `rate` in dilated (a.k.a. Atrous) convolutions.
    `padding`: A `string` from: "SAME", "VALID". The type of padding algorithm
      to use.
    We specify the size-related attributes as:  ``` ksizes = [1, ksize_rows,
      ksize_cols, 1] strides = [1, strides_rows, strides_cols, 1] rates = [1,
      rates_rows, rates_cols, 1]
    name: A name for the operation (optional). ```

  Returns:
    A Tensor. Has the same type as images.
  """
  ksizes = deprecation.deprecated_argument_lookup("sizes", sizes, "ksizes",
                                                  ksizes)
  return gen_array_ops.extract_image_patches(images, ksizes, strides, rates,
                                             padding, name)


extract_image_patches.__doc__ = gen_array_ops.extract_image_patches.__doc__


@tf_export("fingerprint")
def fingerprint(data, method="farmhash64", name=None):
  r"""Generates fingerprint values.

  Generates fingerprint values of `data`.

  Fingerprint op considers the first dimension of `data` as the batch dimension,
  and `output[i]` contains the fingerprint value generated from contents in
  `data[i, ...]` for all `i`.

  Fingerprint op writes fingerprint values as byte arrays. For example, the
  default method `farmhash64` generates a 64-bit fingerprint value at a time.
  This 8-byte value is written out as an `tf.uint8` array of size 8, in
  little-endian order.

  For example, suppose that `data` has data type `tf.int32` and shape (2, 3, 4),
  and that the fingerprint method is `farmhash64`. In this case, the output
  shape is (2, 8), where 2 is the batch dimension size of `data`, and 8 is the
  size of each fingerprint value in bytes. `output[0, :]` is generated from
  12 integers in `data[0, :, :]` and similarly `output[1, :]` is generated from
  other 12 integers in `data[1, :, :]`.

  Note that this op fingerprints the raw underlying buffer, and it does not
  fingerprint Tensor's metadata such as data type and/or shape. For example, the
  fingerprint values are invariant under reshapes and bitcasts as long as the
  batch dimension remain the same:

  ```python
  tf.fingerprint(data) == tf.fingerprint(tf.reshape(data, ...))
  tf.fingerprint(data) == tf.fingerprint(tf.bitcast(data, ...))
  ```

  For string data, one should expect `tf.fingerprint(data) !=
  tf.fingerprint(tf.string.reduce_join(data))` in general.

  Args:
    data: A `Tensor`. Must have rank 1 or higher.
    method: A `Tensor` of type `tf.string`. Fingerprint method used by this op.
      Currently available method is `farmhash64`.
    name: A name for the operation (optional).

  Returns:
    A two-dimensional `Tensor` of type `tf.uint8`. The first dimension equals to
    `data`'s first dimension, and the second dimension size depends on the
    fingerprint algorithm.
  """
  return gen_array_ops.fingerprint(data, method, name)


def convert_to_int_tensor(tensor, name, dtype=dtypes.int32):
  """Converts the given value to an integer Tensor."""
  tensor = ops.convert_to_tensor(tensor, name=name, preferred_dtype=dtype)
  if tensor.dtype.is_integer:
    tensor = gen_math_ops.cast(tensor, dtype)
  else:
    raise TypeError("%s must be an integer tensor; dtype=%s" %
                    (name, tensor.dtype))
  return tensor


def get_positive_axis(axis, ndims, axis_name="axis", ndims_name="ndims"):
  """Validate an `axis` parameter, and normalize it to be positive.

  If `ndims` is known (i.e., not `None`), then check that `axis` is in the
  range `-ndims <= axis < ndims`, and return `axis` (if `axis >= 0`) or
  `axis + ndims` (otherwise).
  If `ndims` is not known, and `axis` is positive, then return it as-is.
  If `ndims` is not known, and `axis` is negative, then report an error.

  Args:
    axis: An integer constant
    ndims: An integer constant, or `None`
    axis_name: The name of `axis` (for error messages).
    ndims_name: The name of `ndims` (for error messages).

  Returns:
    The normalized `axis` value.

  Raises:
    ValueError: If `axis` is out-of-bounds, or if `axis` is negative and
      `ndims is None`.
  """
  if not isinstance(axis, int):
    raise TypeError("%s must be an int; got %s" %
                    (axis_name, type(axis).__name__))
  if ndims is not None:
    if 0 <= axis < ndims:
      return axis
    elif -ndims <= axis < 0:
      return axis + ndims
    else:
      raise ValueError("%s=%s out of bounds: expected %s<=%s<%s" %
                       (axis_name, axis, -ndims, axis_name, ndims))
  elif axis < 0:
    raise ValueError("%s may only be negative if %s is statically known." %
                     (axis_name, ndims_name))
  return axis


# This op is intended to exactly match the semantics of numpy.repeat, with
# one exception: numpy.repeat has special (and somewhat non-intuitive) behavior
# when axis is not specified.  Rather than implement that special behavior, we
# simply make `axis` be a required argument.
#
# External (OSS) `tf.repeat` feature request:
# https://github.com/tensorflow/tensorflow/issues/8246
def repeat_with_axis(data, repeats, axis, name=None):
  """Repeats elements of `data`.

  Args:
    data: An `N`-dimensional tensor.
    repeats: A 1-D integer tensor specifying how many times each element in
      `axis` should be repeated.  `len(repeats)` must equal `data.shape[axis]`.
      Supports broadcasting from a scalar value.
    axis: `int`.  The axis along which to repeat values.  Must be less than
      `max(N, 1)`.
    name: A name for the operation.

  Returns:
    A tensor with `max(N, 1)` dimensions.  Has the same shape as `data`,
    except that dimension `axis` has size `sum(repeats)`.

  Example usage:

  >>> repeat(['a', 'b', 'c'], repeats=[3, 0, 2], axis=0)
  <tf.Tensor: shape=(5,), dtype=string,
  numpy=array([b'a', b'a', b'a', b'c', b'c'], dtype=object)>
  >>> repeat([[1, 2], [3, 4]], repeats=[2, 3], axis=0)
  <tf.Tensor: shape=(5, 2), dtype=int32, numpy=
  array([[1, 2],
         [1, 2],
         [3, 4],
         [3, 4],
         [3, 4]], dtype=int32)>
  >>> repeat([[1, 2], [3, 4]], repeats=[2, 3], axis=1)
  <tf.Tensor: shape=(2, 5), dtype=int32, numpy=
  array([[1, 1, 2, 2, 2],
         [3, 3, 4, 4, 4]], dtype=int32)>

  """
  if not isinstance(axis, int):
    raise TypeError("axis must be an int; got %s" % type(axis).__name__)

  with ops.name_scope(name, "Repeat", [data, repeats]):
    data = ops.convert_to_tensor(data, name="data")
    repeats = convert_to_int_tensor(repeats, name="repeats")
    repeats.shape.with_rank_at_most(1)

    # If `data` is a scalar, then upgrade it to a vector.
    data = _with_nonzero_rank(data)
    data_shape = shape(data)

    # If `axis` is negative, then convert it to a positive value.
    axis = get_positive_axis(axis, data.shape.rank, ndims_name="rank(data)")

    # If we know that `repeats` is a scalar, then we can just tile & reshape.
    if repeats.shape.num_elements() == 1:
      repeats = reshape(repeats, [])
      expanded = expand_dims(data, axis + 1)
      tiled = tile_one_dimension(expanded, axis + 1, repeats)
      result_shape = concat([
          data_shape[:axis], [repeats * data_shape[axis]], data_shape[axis + 1:]
      ],
                            axis=0)
      return reshape(tiled, result_shape)


    # Check data Tensor shapes.
    if repeats.shape.ndims == 1:
      data.shape.dims[axis].assert_is_compatible_with(repeats.shape[0])

    repeats = broadcast_to(repeats, [data_shape[axis]])
    repeats_original = repeats

    # Broadcast the `repeats` tensor so rank(repeats) == axis + 1.
    if repeats.shape.ndims != axis + 1:
      repeats_shape = shape(repeats)
      repeats_ndims = rank(repeats)
      broadcast_shape = concat(
          [data_shape[:axis + 1 - repeats_ndims], repeats_shape], axis=0)
      repeats = broadcast_to(repeats, broadcast_shape)
      repeats.set_shape([None] * (axis + 1))

    # Create a "sequence mask" based on `repeats`, where slices across `axis`
    # contain one `True` value for each repetition.  E.g., if
    # `repeats = [3, 1, 2]`, then `mask = [[1, 1, 1], [1, 0, 0], [1, 1, 0]]`.
    max_repeat = gen_math_ops.maximum(
        0, gen_math_ops._max(repeats, _all_dimensions(repeats)))
    mask = sequence_mask(repeats, max_repeat)

    # Add a new dimension around each value that needs to be repeated, and
    # then tile that new dimension to match the maximum number of repetitions.
    expanded = expand_dims(data, axis + 1)
    tiled = tile_one_dimension(expanded, axis + 1, max_repeat)

    # Use `boolean_mask` to discard the extra repeated values.  This also
    # flattens all dimensions up through `axis`.
    masked = boolean_mask(tiled, mask)

    # Reshape the output tensor to add the outer dimensions back.
    if axis == 0:
      result = masked
    else:
      repeated_dim_size = gen_math_ops._sum(
          repeats_original,
          axis=gen_math_ops._range(0, rank(repeats_original), 1))
      result_shape = concat(
          [data_shape[:axis], [repeated_dim_size], data_shape[axis + 1:]],
          axis=0)
      result = reshape(masked, result_shape)

    # Preserve shape information.
    if data.shape.ndims is not None:
      new_axis_size = 0 if repeats.shape[0] == 0 else None
      result.set_shape(data.shape[:axis].concatenate(
          [new_axis_size]).concatenate(data.shape[axis + 1:]))

    return result


def tile_one_dimension(data, axis, multiple):
  """Tiles a single dimension of a tensor."""
  # Assumes axis is a nonnegative int.
  if data.shape.ndims is not None:
    multiples = [1] * data.shape.ndims
    multiples[axis] = multiple
  else:
    ones_value = ones(rank(data), dtypes.int32)
    multiples = concat([ones_value[:axis], [multiple], ones_value[axis + 1:]],
                       axis=0)
  return tile(data, multiples)


def _with_nonzero_rank(data):
  """If `data` is scalar, then add a dimension; otherwise return as-is."""
  if data.shape.ndims is not None:
    if data.shape.ndims == 0:
      return stack([data])
    else:
      return data
  else:
    data_shape = shape(data)
    data_ndims = rank(data)
    return reshape(data, concat([[1], data_shape], axis=0)[-data_ndims:])


@tf_export("repeat")
def repeat(input, repeats, axis=None, name=None):  # pylint: disable=redefined-builtin
  """Repeat elements of `input`.
  
  See also `tf.concat`, `tf.stack`, `tf.tile`.

  Args:
    input: An `N`-dimensional Tensor.
    repeats: An 1-D `int` Tensor. The number of repetitions for each element.
      repeats is broadcasted to fit the shape of the given axis. `len(repeats)`
      must equal `input.shape[axis]` if axis is not None.
    axis: An int. The axis along which to repeat values. By default (axis=None),
      use the flattened input array, and return a flat output array.
    name: A name for the operation.

  Returns:
    A Tensor which has the same shape as `input`, except along the given axis.
      If axis is None then the output array is flattened to match the flattened
      input array.

  Example usage:

  >>> repeat(['a', 'b', 'c'], repeats=[3, 0, 2], axis=0)
  <tf.Tensor: shape=(5,), dtype=string,
  numpy=array([b'a', b'a', b'a', b'c', b'c'], dtype=object)>

  >>> repeat([[1, 2], [3, 4]], repeats=[2, 3], axis=0)
  <tf.Tensor: shape=(5, 2), dtype=int32, numpy=
  array([[1, 2],
         [1, 2],
         [3, 4],
         [3, 4],
         [3, 4]], dtype=int32)>

  >>> repeat([[1, 2], [3, 4]], repeats=[2, 3], axis=1)
  <tf.Tensor: shape=(2, 5), dtype=int32, numpy=
  array([[1, 1, 2, 2, 2],
         [3, 3, 4, 4, 4]], dtype=int32)>

  >>> repeat(3, repeats=4)
  <tf.Tensor: shape=(4,), dtype=int32, numpy=array([3, 3, 3, 3], dtype=int32)>

  >>> repeat([[1,2], [3,4]], repeats=2)
  <tf.Tensor: shape=(8,), dtype=int32,
  numpy=array([1, 1, 2, 2, 3, 3, 4, 4], dtype=int32)>

  """
  if axis is None:
    input = reshape(input, [-1])
    axis = 0
  return repeat_with_axis(input, repeats, axis, name)<|MERGE_RESOLUTION|>--- conflicted
+++ resolved
@@ -3537,22 +3537,6 @@
   For the following  inputs,
 
   ```python
-<<<<<<< HEAD
-  # 'hypothesis' is a tensor of shape `(2, 1)` with variable-length values:
-  hypothesis = tf.SparseTensor(
-    [[0, 0],
-     [1,0]],
-    ["a", "b"],
-    (2, 1))
-
-  # 'truth' is a tensor of shape `(2, 2)` with variable-length values:
-  truth = tf.SparseTensor(
-    [[0, 1],
-     [1, 0],
-     [1, 1]],
-    ["a", ["b", "c"], "a"],
-    (2, 2))
-=======
   # 'hypothesis' is a tensor of shape `[2, 1]` with variable-length values:
   #   (0,0) = ["a"]
   #   (1,0) = ["b"]
@@ -3574,7 +3558,6 @@
        [1, 1, 0]],
       ["a", "b", "c", "a"],
       (2, 2, 2))
->>>>>>> 1381fc8e
 
   normalize = True
 
